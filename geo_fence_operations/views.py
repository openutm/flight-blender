# Create your views here.

# Create your views here.
import json
import logging
import uuid
from dataclasses import asdict
from decimal import Decimal

import arrow
import pyproj
from django.core.exceptions import ValidationError
from django.core.validators import URLValidator
from django.http import HttpRequest, HttpResponse, JsonResponse
from django.utils.decorators import method_decorator
from implicitdict import ImplicitDict
from marshmallow import ValidationError
from rest_framework import generics, mixins, status
from rest_framework.decorators import api_view
from rest_framework.renderers import JSONRenderer
from shapely.geometry import Point, shape
from shapely.ops import unary_union

from auth_helper.common import get_redis
from auth_helper.utils import requires_scopes
from common.data_definitions import (
    FLIGHTBLENDER_READ_SCOPE,
    FLIGHTBLENDER_WRITE_SCOPE,
    GEOFENCE_INDEX_BASEPATH,
)
from common.utils import EnhancedJSONEncoder
from flight_declaration_operations.pagination import StandardResultsSetPagination

from . import rtree_geo_fence_helper
from .buffer_helper import toFromUTM
from .common import validate_geo_zone
from .data_definitions import (
    GeoAwarenessTestStatus,
    GeoFencePutSchema,
    GeoSpatialMapTestHarnessStatus,
    GeoZoneCheckRequestBody,
    GeoZoneCheckResult,
    GeoZoneChecksResponse,
    GeoZoneFilterPosition,
    GeoZoneHttpsSource,
)
from .models import GeoFence
<<<<<<< HEAD
from .serializers import (
    GeoFenceSerializer,
    GeoSpatialMapListSerializer,
)
=======
from .serializers import GeoFenceSerializer, GeoSpatialMapListSerializer
>>>>>>> e7f07e69
from .tasks import download_geozone_source, write_geo_zone

logger = logging.getLogger("django")

INDEX_NAME = "geofence_proc"


@api_view(["PUT"])
@requires_scopes([FLIGHTBLENDER_WRITE_SCOPE])
def set_geo_fence(request: HttpRequest):
    try:
        assert request.headers["Content-Type"] == "application/json"
    except AssertionError:
        msg = {"message": "Unsupported Media Type"}
        return HttpResponse(
            json.dumps(msg),
            status=status.HTTP_415_UNSUPPORTED_MEDIA_TYPE,
            content_type="application/json",
        )
    geofence_create_request = GeoFencePutSchema()
    geo_fence_request_data = request.data

    try:
        geo_fence_request_data = geofence_create_request.load(geo_fence_request_data)
    except ValidationError as err:
        return HttpResponse(
            JSONRenderer().render(err.messages),
            status=status.HTTP_400_BAD_REQUEST,
            content_type="application/json",
        )

    shp_features = []

    for feature in geo_fence_request_data["features"]:
        shp_features.append(shape(feature["geometry"]))
    combined_features = unary_union(shp_features)
    bnd_tuple = combined_features.bounds
    bounds = ",".join([f"{x:.7f}" for x in bnd_tuple])

    start_time = arrow.now().isoformat() if "start_time" not in feature["properties"] else arrow.get(feature["properties"]["start_time"]).isoformat()
    end_time = (
        arrow.now().shift(hours=1).isoformat()
        if "end_time" not in feature["properties"]
        else arrow.get(feature["properties"]["end_time"]).isoformat()
    )

    upper_limit = Decimal(feature["properties"]["upper_limit"])
    lower_limit = Decimal(feature["properties"]["lower_limit"])
    name = feature["properties"]["name"]

    raw_geo_fence = json.dumps(geo_fence_request_data)
    geo_f = GeoFence(
        raw_geo_fence=raw_geo_fence,
        start_datetime=start_time,
        end_datetime=end_time,
        upper_limit=upper_limit,
        lower_limit=lower_limit,
        bounds=bounds,
        name=name,
    )
    geo_f.save()

    op = json.dumps({"message": "Geofence Declaration submitted", "id": str(geo_f.id)})
    return HttpResponse(op, status=status.HTTP_200_OK, content_type="application/json")


@api_view(["POST"])
@requires_scopes([FLIGHTBLENDER_WRITE_SCOPE])
def set_geozone(request):
    try:
        assert request.headers["Content-Type"] == "application/json"
    except AssertionError:
        msg = {"message": "Unsupported Media Type"}
        return HttpResponse(
            json.dumps(msg),
            status=status.HTTP_415_UNSUPPORTED_MEDIA_TYPE,
            content_type="application/json",
        )

    try:
        geo_zone = request.data
    except KeyError:
        msg = json.dumps({"message": "A geozone object is necessary in the body of the request"})
        return HttpResponse(msg, status=status.HTTP_400_BAD_REQUEST)

    is_geo_zone_valid = validate_geo_zone(geo_zone)

    if is_geo_zone_valid:
        write_geo_zone.delay(geo_zone=json.dumps(geo_zone))

        geo_f = uuid.uuid4()
        op = json.dumps({"message": "GeoZone Declaration submitted", "id": str(geo_f)})
        return HttpResponse(op, status=status.HTTP_200_OK, content_type="application/json")

    else:
        msg = json.dumps({"message": "A valid geozone object with a description is necessary the body of the request"})
        return HttpResponse(msg, status=status.HTTP_400_BAD_REQUEST, content_type="application/json")


@method_decorator(requires_scopes([FLIGHTBLENDER_READ_SCOPE]), name="dispatch")
class GeoFenceDetail(mixins.RetrieveModelMixin, generics.GenericAPIView):
    queryset = GeoFence.objects.filter(is_test_dataset=False)
    serializer_class = GeoFenceSerializer

    def get(self, request, *args, **kwargs):
        return self.retrieve(request, *args, **kwargs)


@method_decorator(requires_scopes([FLIGHTBLENDER_READ_SCOPE]), name="dispatch")
class GeoFenceList(mixins.ListModelMixin, generics.GenericAPIView):
    queryset = GeoFence.objects.filter(is_test_dataset=False)
    serializer_class = GeoFenceSerializer
    pagination_class = StandardResultsSetPagination

    def get_relevant_geo_fence(self, start_date, end_date, view_port: list[float]):
        present = arrow.now()
        if start_date and end_date:
            s_date = arrow.get(start_date, "YYYY-MM-DD")
            e_date = arrow.get(end_date, "YYYY-MM-DD")

        else:
            s_date = present.shift(days=-1)
            e_date = present.shift(days=1)

        all_fences_within_timelimits = GeoFence.objects.filter(start_datetime__lte=e_date.isoformat(), end_datetime__gte=s_date.isoformat())

        logger.info("Found %s geofences" % len(all_fences_within_timelimits))

        if view_port:
            my_rtree_helper = rtree_geo_fence_helper.GeoFenceRTreeIndexFactory(index_name=GEOFENCE_INDEX_BASEPATH)
            my_rtree_helper.generate_geo_fence_index(all_fences=all_fences_within_timelimits)
            all_relevant_fences = my_rtree_helper.check_box_intersection(view_box=view_port)
            relevant_id_set = []
            for i in all_relevant_fences:
                relevant_id_set.append(i["geo_fence_id"])

            my_rtree_helper.clear_rtree_index()
            filtered_relevant_fences = GeoFence.objects.filter(id__in=relevant_id_set)

        else:
            filtered_relevant_fences = all_fences_within_timelimits

        return filtered_relevant_fences

    def get_queryset(self):
        start_date = self.request.query_params.get("start_date", None)
        end_date = self.request.query_params.get("end_date", None)

        view = self.request.query_params.get("view", None)
        view_port = []
        if view:
            view_port = [float(i) for i in view.split(",")]

        responses = self.get_relevant_geo_fence(view_port=view_port, start_date=start_date, end_date=end_date)
        return responses

    def get(self, request, *args, **kwargs):
        return self.list(request, *args, **kwargs)


@method_decorator(requires_scopes([FLIGHTBLENDER_READ_SCOPE]), name="dispatch")
class GeospatialMapList(mixins.ListModelMixin, generics.GenericAPIView):
    queryset = GeoFence.objects.filter(is_test_dataset=False).order_by("created_at")
    serializer_class = GeoSpatialMapListSerializer

    def get_relevant_geo_fence(self, start_date, end_date, view_port: list[float]):
        present = arrow.now()
        if start_date and end_date:
            s_date = arrow.get(start_date, "YYYY-MM-DD")
            e_date = arrow.get(end_date, "YYYY-MM-DD")

        else:
            s_date = present.shift(days=-1)
            e_date = present.shift(days=1)

        all_fences_within_timelimits = GeoFence.objects.filter(start_datetime__gte=s_date.isoformat(), end_datetime__lte=e_date.isoformat())
        logger.info("Found %s geofences" % len(all_fences_within_timelimits))

        if view_port:
            my_rtree_helper = rtree_geo_fence_helper.GeoFenceRTreeIndexFactory(index_name=GEOFENCE_INDEX_BASEPATH)
            my_rtree_helper.generate_geo_fence_index(all_fences=all_fences_within_timelimits)
            all_relevant_fences = my_rtree_helper.check_box_intersection(view_box=view_port)
            relevant_id_set = []
            for i in all_relevant_fences:
                relevant_id_set.append(i["geo_fence_id"])

            my_rtree_helper.clear_rtree_index()
            filtered_relevant_fences = GeoFence.objects.filter(id__in=relevant_id_set)

        else:
            filtered_relevant_fences = all_fences_within_timelimits

        return filtered_relevant_fences

    def get_queryset(self):
        start_date = self.request.query_params.get("start_date", None)
        end_date = self.request.query_params.get("end_date", None)

        view = self.request.query_params.get("view", None)
        view_port = []
        if view:
            view_port = [float(i) for i in view.split(",")]

        responses = self.get_relevant_geo_fence(view_port=view_port, start_date=start_date, end_date=end_date)
        return responses

    def get(self, request, *args, **kwargs):
        return self.list(request, *args, **kwargs)


@method_decorator(requires_scopes(["geo-awareness.test"]), name="dispatch")
class GeoZoneTestHarnessStatus(generics.GenericAPIView):
    def get(self, request, *args, **kwargs):
        status = GeoSpatialMapTestHarnessStatus(status="Ready", api_version="latest")
        return JsonResponse(json.loads(json.dumps(status, cls=EnhancedJSONEncoder)), status=200)


@method_decorator(requires_scopes(["geo-awareness.test"]), name="dispatch")
class GeoZoneSourcesOperations(generics.GenericAPIView):
    def put(self, request, geozone_source_id):
        r = get_redis()
        try:
            geo_zone_url_details = ImplicitDict.parse(request.data, GeoZoneHttpsSource)
        except KeyError:
            ga_import_response = GeoAwarenessTestStatus(
                result="Rejected",
                message="There was an error in processing the request payload, a url and format key is required for successful processing",
            )
            return JsonResponse(
                json.loads(json.dumps(ga_import_response, cls=EnhancedJSONEncoder)),
                status=200,
            )

        url_validator = URLValidator()
        try:
            url_validator(geo_zone_url_details.https_source.url)
        except ValidationError:
            ga_import_response = GeoAwarenessTestStatus(result="Unsupported", message="There was an error in the url provided")
            return JsonResponse(
                json.loads(json.dumps(ga_import_response, cls=EnhancedJSONEncoder)),
                status=200,
            )

        geoawareness_test_data_store = "geoawarenes_test." + str(geozone_source_id)

        ga_import_response = GeoAwarenessTestStatus(result="Activating", message="")
        download_geozone_source.delay(
            geo_zone_url=geo_zone_url_details.https_source.url,
            geozone_source_id=geozone_source_id,
        )

        r.set(geoawareness_test_data_store, json.dumps(asdict(ga_import_response)))
        r.expire(name=geoawareness_test_data_store, time=3000)

        return JsonResponse(
            json.loads(json.dumps(ga_import_response, cls=EnhancedJSONEncoder)),
            status=200,
        )

    def get(self, request, geozone_source_id):
        geoawareness_test_data_store = "geoawarenes_test." + str(geozone_source_id)
        r = get_redis()

        if r.exists(geoawareness_test_data_store):
            test_data_status = r.get(geoawareness_test_data_store)
            test_status = json.loads(test_data_status)
            ga_test_status = GeoAwarenessTestStatus(result=test_status["result"], message="")
            return JsonResponse(
                json.loads(json.dumps(ga_test_status, cls=EnhancedJSONEncoder)),
                status=200,
            )
        else:
            return JsonResponse({}, status=404)

    def delete(self, request, geozone_source_id):
        geoawareness_test_data_store = "geoawarenes_test." + str(geozone_source_id)
        r = get_redis()
        if r.exists(geoawareness_test_data_store):
            # TODO: delete the test and dataset
            all_test_geozones = GeoFence.objects.filter(is_test_dataset=1)
            for geozone in all_test_geozones.all():
                geozone.delete()
            deletion_status = GeoAwarenessTestStatus(
                result="Deactivating",
                message="Test data has been scheduled to be deleted",
            )
            r.set(geoawareness_test_data_store, json.dumps(asdict(deletion_status)))
            return JsonResponse(
                json.loads(json.dumps(deletion_status, cls=EnhancedJSONEncoder)),
                status=200,
            )

        else:
            return JsonResponse({}, status=404)


@method_decorator(requires_scopes(["geo-awareness.test"]), name="dispatch")
class GeoZoneCheck(generics.GenericAPIView):
    def post(self, request, *args, **kwargs):
        proj = pyproj.Proj("+proj=utm +zone=24 +south +datum=WGS84 +units=m +no_defs ")

        geo_zone_body = ImplicitDict.parse(request.data, GeoZoneCheckRequestBody)
        geo_zones_of_interest = False
        geo_zone_checks = geo_zone_body.checks

        for geo_zone_check in geo_zone_checks:
            for filter_set in geo_zone_check["filter_sets"]:
                if "position" in filter_set:
                    filter_position = ImplicitDict.parse(filter_set["position"], GeoZoneFilterPosition)
                    relevant_geo_fences = GeoFence.objects.filter(is_test_dataset=1)
                    my_rtree_helper = rtree_geo_fence_helper.GeoFenceRTreeIndexFactory(index_name=GEOFENCE_INDEX_BASEPATH)
                    # Buffer the point to get a small view port / bounds
                    init_point = Point(filter_position)
                    init_shape_utm = toFromUTM(init_point, proj)
                    buffer_shape_utm = init_shape_utm.buffer(1)
                    buffer_shape_lonlat = toFromUTM(buffer_shape_utm, proj, inv=True)
                    view_port = buffer_shape_lonlat.bounds

                    my_rtree_helper.generate_geo_fence_index(all_fences=relevant_geo_fences)
                    all_relevant_fences = my_rtree_helper.check_box_intersection(view_box=view_port)
                    my_rtree_helper.clear_rtree_index()
                    if all_relevant_fences:
                        geo_zones_of_interest = True

                if "after" in filter_set:
                    after_query = arrow.get(filter_set["after"])
                    geo_zones_exist = GeoFence.objects.filter(start_datetime__gte=after_query, is_test_dataset=1).exists()
                    if geo_zones_exist:
                        geo_zones_of_interest = True
                if "before" in filter_set:
                    before_query = arrow.get(filter_set["before"])
                    geo_zones_exist = GeoFence.objects.filter(before_datetime__lte=before_query, is_test_dataset=1).exists()
                    if geo_zones_exist:
                        geo_zones_of_interest = True
                if "ed269" in filter_set:
                    ed269_filter_set = filter_set["ed269"]
                    if "uSpaceClass" in ed269_filter_set:
                        uSpace_class_to_query = ed269_filter_set["uSpaceClass"]
                        # Iterate over Geofences to see if there is a uSpace class
                        geo_zones_exist = False
                        all_geo_zones = GeoFence.objects.filter(is_test_dataset=1)
                        for current_geo_zone in all_geo_zones:
                            current_geo_zone_uSpace_class = current_geo_zone["uSpaceClass"]
                            if uSpace_class_to_query == current_geo_zone_uSpace_class:
                                geo_zones_exist = True
                                break

                        if geo_zones_exist:
                            geo_zones_of_interest = True

                    if "acceptableRestrictions" in ed269_filter_set:
                        acceptable_restrictions = ed269_filter_set["acceptableRestrictions"]
                        geo_zones_exist = False
                        all_geo_zones = GeoFence.objects.filter(is_test_dataset=1)
                        for current_geo_zone in all_geo_zones:
                            current_geo_zone_restriction = current_geo_zone["restriction"]
                            if current_geo_zone_restriction in acceptable_restrictions:
                                geo_zones_exist = True
                                break

                        if geo_zones_exist:
                            geo_zones_of_interest = True

        if geo_zones_of_interest:
            geo_zone_check_result = GeoZoneCheckResult(geozone="Present")
        else:
            geo_zone_check_result = GeoZoneCheckResult(geozone="Absent")

        geo_zone_response = GeoZoneChecksResponse(applicableGeozone=geo_zone_check_result, message="Test")
        return JsonResponse(
            json.loads(json.dumps(geo_zone_response, cls=EnhancedJSONEncoder)),
            status=200,
        )<|MERGE_RESOLUTION|>--- conflicted
+++ resolved
@@ -45,14 +45,7 @@
     GeoZoneHttpsSource,
 )
 from .models import GeoFence
-<<<<<<< HEAD
-from .serializers import (
-    GeoFenceSerializer,
-    GeoSpatialMapListSerializer,
-)
-=======
 from .serializers import GeoFenceSerializer, GeoSpatialMapListSerializer
->>>>>>> e7f07e69
 from .tasks import download_geozone_source, write_geo_zone
 
 logger = logging.getLogger("django")
