--- conflicted
+++ resolved
@@ -1,10 +1,6 @@
 # Flight Blender
 
-<<<<<<< HEAD
-![flight-blender-logo](images/flightblender-logo.png)
-=======
 ![blender-logo](images/blender-logo.jpg)
->>>>>>> d8e6c9ad
 
 Flight Blender is the UTM data processing engine for the OpenUTM stack. It builds upon Argon Server. 
 
