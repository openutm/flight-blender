# Create your views here.
import json
import logging
from django.http import JsonResponse
from auth_helper.utils import requires_scopes
from rest_framework.decorators import api_view
from .tasks import write_incoming_air_traffic_data, start_openskies_stream
from .data_definitions import SingleAirtrafficObservation, FlightObservationsProcessingResponse
from dataclasses import asdict
from common.database_operations import BlenderDatabaseReader
from typing import List
from django.views.generic import TemplateView
import shapely.geometry
from rid_operations import view_port_ops
from rid_operations.tasks import stream_rid_data_v22
from rid_operations.data_definitions import SignedTelemetryRequest, RIDAircraftState, SignedUnSignedTelemetryObservations, RIDFlightDetails
from . import flight_stream_helper
logger = logging.getLogger('django')
from .data_definitions import MessageVerificationFailedResponse
from .pki_helper import MessageVerifier, ResponseSigningOperations
from .rid_telemetry_helper import BlenderTelemetryValidator, NestedDict
from django.utils.decorators import method_decorator
from .models import SignedTelmetryPublicKey
from .serializers import SignedTelmetryPublicKeySerializer
from rest_framework import generics
<<<<<<< HEAD
import arrow
=======
from jwcrypto import jwk, jwt
from os import environ as env
from dotenv import load_dotenv, find_dotenv
ENV_FILE = find_dotenv()
if ENV_FILE:
    load_dotenv(ENV_FILE)
>>>>>>> 2fbd8c58

class HomeView(TemplateView):
    template_name = 'homebase/home.html'

@api_view(['GET'])
def public_key_view(request):
    # Source: https://github.com/jazzband/django-oauth-toolkit/blob/016c6c3bf62c282991c2ce3164e8233b81e3dd4d/oauth2_provider/views/oidc.py#L105
    keys = []
    private_key = env.get('SECRET_KEY', None)
    
    if private_key:
        try:
            for pem in [private_key]:
                key = jwk.JWK.from_pem(pem.encode("utf8"))
                data = {"alg": "RS256", "use": "sig", "kid": key.thumbprint()}
                data.update(json.loads(key.export_public()))
                keys.append(data)

            response = JsonResponse({"keys": keys})
            response["Access-Control-Allow-Origin"] = "*"
        except: 
            response = JsonResponse({})
    else:
        response = JsonResponse({})
        
    return response

    

@api_view(['GET'])
def ping(request):
    return JsonResponse({"message":"pong"}, status=200)

@api_view(['POST'])
@requires_scopes(['blender.write'])
def set_air_traffic(request):

    ''' This is the main POST method that takes in a request for Air traffic observation and processes the input data '''  

    try:
        assert request.headers['Content-Type'] == 'application/json'   
    except AssertionError as ae:     
        msg = {"message":"Unsupported Media Type"}
        return JsonResponse(msg, status=415)
    else:    
        req = request.data
    
    try:
        observations = req['observations']
    except KeyError as ke:
        
        msg = FlightObservationsProcessingResponse(message="At least one observation is required: observations with a list of observation objects. One or more of these were not found in your JSON request. For sample data see: https://github.com/openskies-sh/airtraffic-data-protocol-development/blob/master/Airtraffic-Data-Protocol.md#sample-traffic-object", status= 400)

        m = asdict(msg)
        return JsonResponse(m, status= m['status'])

    for observation in observations:  
        try: 
            lat_dd = observation['lat_dd']
            lon_dd = observation['lon_dd']
            altitude_mm = observation['altitude_mm']
            traffic_source = observation['traffic_source']
            source_type = observation['source_type']
            icao_address = observation['icao_address']
            
        except KeyError as obs_ke:
            msg = {"message":"One of your obervations do not have the mandatory required field"}
            return JsonResponse(msg, status=400)
            # logging.error("Not all data was provided")
        metadata = {}

        if 'metadata' in observation.keys():
            metadata = observation['metadata']
            
        so = SingleAirtrafficObservation(lat_dd= lat_dd, lon_dd=lon_dd, altitude_mm=altitude_mm, traffic_source= traffic_source, source_type= source_type, icao_address=icao_address, metadata= json.dumps(metadata))
        
        msgid = write_incoming_air_traffic_data.delay(json.dumps(asdict(so)))  # Send a job to the task queue
       
    op = FlightObservationsProcessingResponse(message="OK", status = 200)
    return JsonResponse(asdict(op), status=op.status)

@api_view(['GET'])
@requires_scopes(['blender.read'])
def get_air_traffic(request):
    ''' This is the end point for the rid_qualifier test DSS network call once a subscription is updated '''

    # get the view bounding box
    # get the existing subscription id , if no subscription exists, then reject
    
    try:
        view = request.query_params['view']
        view_port = [float(i) for i in view.split(",")]
    except Exception as ke:
        incorrect_parameters = {"message": "A view bbox is necessary with four values: minx, miny, maxx and maxy"}
        return JsonResponse(json.loads(json.dumps(incorrect_parameters)), status=400, content_type='application/json')
    
    view_port_valid = view_port_ops.check_view_port(view_port_coords=view_port)

    b = shapely.geometry.box(view_port[1], view_port[0], view_port[3], view_port[2])
    co_ordinates = list(zip(*b.exterior.coords.xy))
    # Convert bounds vertex list
    vertex_list = []
    for cur_co_ordinate in co_ordinates:
        lat_lng = {"lng": 0, "lat": 0}
        lat_lng["lng"] = cur_co_ordinate[0]
        lat_lng["lat"] = cur_co_ordinate[1]
        vertex_list.append(lat_lng)
    # remove the final point
    vertex_list.pop()

    if view_port_valid:
        stream_ops = flight_stream_helper.StreamHelperOps()
        pull_cg = stream_ops.get_pull_cg()
        all_streams_messages = pull_cg.read()
        
        unique_flights = []
        # Keep only the latest message
        try:
            for message in all_streams_messages:                     
                unique_flights.append({'timestamp': message.timestamp,'seq': message.sequence, 'msg_data':message.data, 'address':message.data['icao_address']})            
            # sort by date
            unique_flights.sort(key=lambda item:item['timestamp'], reverse=True)
            # Keep only the latest message
            distinct_messages = {i['address']:i for i in reversed(unique_flights)}.values()
            
        except KeyError as ke: 
            logger.error("Error in sorting distinct messages, ICAO name not defined %s" % ke)                     
            distinct_messages = []
        all_traffic_observations: List[SingleAirtrafficObservation] = []
        for observation in distinct_messages:     
            observation_data = observation['msg_data']  
            observation_metadata = json.loads(observation_data['metadata'])            
            so = SingleAirtrafficObservation(lat_dd=observation_data['lat_dd'], lon_dd=observation_data['lon_dd'], altitude_mm=observation_data['altitude_mm'],traffic_source=observation_data['traffic_source'], source_type = observation_data['source_type'], icao_address=observation_data['icao_address'], metadata=observation_metadata)
            all_traffic_observations.append(asdict(so))
        
        return JsonResponse({"observations":all_traffic_observations},  status=200, content_type='application/json')
    else:
        view_port_error = {"message": "A incorrect view port bbox was provided"}
        return JsonResponse(json.loads(json.dumps(view_port_error)), status=400, content_type='application/json')


@api_view(['GET'])
@requires_scopes(['blender.read'])
def start_opensky_feed(request):
    # This method takes in a view port as a lat1,lon1,lat2,lon2 co-ordinate system and for 60 seconds starts the stream of data from the OpenSky Network. 

    try:
        view = request.query_params['view']
        view_port = [float(i) for i in view.split(",")]
    except Exception as ke:
        incorrect_parameters = {"message": "A view bbox is necessary with four values: minx, miny, maxx and maxy"}
        
        return JsonResponse(json.loads(json.dumps(incorrect_parameters)), status=400, content_type='application/json')
    
    view_port_valid = view_port_ops.check_view_port(view_port_coords=view_port)
    
    if view_port_valid:
        start_openskies_stream.delay(view_port = json.dumps(view_port))
        
        return JsonResponse({"message":"Openskies Newtork stream started"},  status=200, content_type='application/json')
    else:
        view_port_error = {"message": "An incorrect view port bbox was provided"}
        
        return JsonResponse(json.loads(json.dumps(view_port_error)), status=400, content_type='application/json')

@api_view(['PUT'])
def set_signed_telemetry(request):   
    # This endpoint sets signed telemetry details into Flight Blender, use this endpoint to securly send signed telemetry information into Blender, since the messages are signed, we turn off any auth requirements for tokens and validate against allowed public keys in Blender.
    
    my_message_verifier = MessageVerifier()
<<<<<<< HEAD
    my_blender_database_reader = BlenderDatabaseReader()
    
=======
    my_response_signer = ResponseSigningOperations()
>>>>>>> 2fbd8c58
    verified = my_message_verifier.verify_message(request)
    
    if not verified:
        message_verification_failed_response = MessageVerificationFailedResponse(message= "Could not verify against public keys setup in Flight Blender")
        return JsonResponse(asdict(message_verification_failed_response), status=400, content_type='application/json')
    else:
        raw_data = request.data
        my_telemetry_validator = BlenderTelemetryValidator()
        observations_exist = my_telemetry_validator.validate_observation_key_exists(raw_request_data= raw_data)
        if not observations_exist:
            incorrect_parameters = {"message": "A flight observation object with current state and flight details is necessary"}
            return JsonResponse(incorrect_parameters, status=400, content_type='application/json')
        # Get a list of flight data

        rid_observations = raw_data['observations']
        
        unsigned_telemetry_observations: List[SignedUnSignedTelemetryObservations] = []
        for flight in rid_observations: 
            flight_details_current_states_exist = my_telemetry_validator.validate_flight_details_current_states_exist(flight= flight)
            if not flight_details_current_states_exist:
                incorrect_parameters = {"message": "A flights object with current states, flight details is necessary"}
                return JsonResponse(incorrect_parameters, status=400, content_type='application/json')                  

            current_states = flight['current_states']
            flight_details = flight['flight_details']
            try:
                all_states: List[RIDAircraftState] = my_telemetry_validator.parse_validate_current_states(current_states = current_states)
                rid_flight_details = flight_details['rid_details']
                f_details: RIDFlightDetails = my_telemetry_validator.parse_validate_rid_details(rid_flight_details = rid_flight_details)
                    
            except KeyError as ke: 
                incorrect_parameters = {"message": "A states object with a fully valid current states is necessary, the parsing the following key encountered errors %s" % ke}
                return JsonResponse(incorrect_parameters, status=400, content_type='application/json')        

            single_observation_set = SignedUnSignedTelemetryObservations(current_states = all_states, flight_details = f_details)

            unsigned_telemetry_observations.append(asdict(single_observation_set, dict_factory=NestedDict))
<<<<<<< HEAD
            operation_id = f_details.id
            now = arrow.now().isoformat()
            relevant_operation_ids_qs = my_blender_database_reader.get_current_flight_declaration_ids(now=now)
            relevant_operation_ids = [str(o) for o in relevant_operation_ids_qs.all()]
            if operation_id in relevant_operation_ids:
                # Get flight state: 
                flight_operation = my_blender_database_reader.get_flight_declaration_by_id(flight_declaration_id=operation_id)

                if flight_operation.state in [2,3,4]: # Activated, Contingent, Non-conforming 
                    stream_rid_data_v22.delay(rid_telemetry_observations= json.dumps(unsigned_telemetry_observations))
                else: 
                    operation_state_incorrect_msg = {"message": "The operation ID: {operation_id} is not one of Activated, Contingent or Non-conforming states in Flight Blender, telemetry submissin will be ignored, please change the state first.".format(operation_id = operation_id)}
                    return JsonResponse(operation_state_incorrect_msg, status=400, content_type='application/json')     

            else: 
                incorrect_operation_id_msg = {"message": "The operation ID: {operation_id} in the flight details object provided does not match any current operation in Flight Blender".format(operation_id = operation_id)}
                return JsonResponse(incorrect_operation_id_msg, status=400, content_type='application/json')     

        submission_success = {"message": "Telemetry data successfully submitted"}
        return JsonResponse(submission_success, status=201, content_type='application/json')

=======

            stream_rid_data_v22.delay(rid_telemetry_observations= json.dumps(unsigned_telemetry_observations))
        submission_success = {"message": "Telemetry data succesfully submitted"}
        content_digest = my_response_signer.generate_content_digest(submission_success)       
        signed_data = my_response_signer.sign_json_via_django(submission_success)              
        submission_success['signed'] = signed_data
        response = JsonResponse(submission_success, status=201, content_type='application/json')
        response["Content-Digest"] = content_digest
        response['req'] = request.headers['Signature']
        
        return response
>>>>>>> 2fbd8c58
            
        
@api_view(['PUT'])
@requires_scopes(['blender.write'])
def set_telemetry(request):
    ''' A RIDOperatorDetails object is posted here'''
    # This endpoints receives data from GCS and / or flights and processes telemetry data. 
    # TODO: Use dacite to parse incoming json into a dataclass    
    raw_data = request.data

    my_blender_database_reader = BlenderDatabaseReader()
    my_telemetry_validator = BlenderTelemetryValidator()

    observations_exist = my_telemetry_validator.validate_observation_key_exists(raw_request_data= raw_data)
    if not observations_exist:
        incorrect_parameters = {"message": "A flight observation object with current state and flight details is necessary"}
        return JsonResponse(incorrect_parameters, status=400, content_type='application/json')
    # Get a list of flight data

    rid_observations = raw_data['observations']
    
    unsigned_telemetry_observations: List[SignedUnSignedTelemetryObservations] = []
    for flight in rid_observations: 
        flight_details_current_states_exist = my_telemetry_validator.validate_flight_details_current_states_exist(flight= flight)
        if not flight_details_current_states_exist:
            incorrect_parameters = {"message": "A flights object with current states, flight details is necessary"}
            return JsonResponse(incorrect_parameters, status=400, content_type='application/json')                  

        current_states = flight['current_states']
        flight_details = flight['flight_details']
        try:
            all_states: List[RIDAircraftState] = my_telemetry_validator.parse_validate_current_states(current_states = current_states)
            rid_flight_details = flight_details['rid_details']
            f_details: RIDFlightDetails = my_telemetry_validator.parse_validate_rid_details(rid_flight_details = rid_flight_details)
                
        except KeyError as ke: 
            incorrect_parameters = {"message": "A states object with a fully valid current states is necessary, the parsing the following key encountered errors %s" % ke}
            return JsonResponse(incorrect_parameters, status=400, content_type='application/json')        

        single_observation_set = SignedUnSignedTelemetryObservations(current_states = all_states, flight_details = f_details)

        unsigned_telemetry_observations.append(asdict(single_observation_set, dict_factory=NestedDict))
        operation_id = f_details.id
        now = arrow.now().isoformat()
        relevant_operation_ids_qs = my_blender_database_reader.get_current_flight_declaration_ids(now=now)
        relevant_operation_ids = [str(o) for o in relevant_operation_ids_qs.all()]
        if operation_id in list(relevant_operation_ids):
            # Get flight state: 
            flight_operation = my_blender_database_reader.get_flight_declaration_by_id(flight_declaration_id=operation_id)

            if flight_operation.state in [2,3,4]: # Activated, Contingent, Non-conforming 
                stream_rid_data_v22.delay(rid_telemetry_observations= json.dumps(unsigned_telemetry_observations))
            else: 
                operation_state_incorrect_msg = {"message": "The operation ID: {operation_id} is not one of Activated, Contingent or Non-conforming states in Flight Blender, telemetry submission will be ignored, please change the state first.".format(operation_id = operation_id)}
                return JsonResponse(operation_state_incorrect_msg, status=400, content_type='application/json')     

        else: 
            incorrect_operation_id_msg = {"message": "The operation ID: {operation_id} in the flight details object provided does not match any current operation in Flight Blender".format(operation_id = operation_id)}
            return JsonResponse(incorrect_operation_id_msg, status=400, content_type='application/json')     

    submission_success = {"message": "Telemetry data successfully submitted"}
    return JsonResponse(submission_success, status=201, content_type='application/json')

        
        
@method_decorator(requires_scopes(['geo-awareness.test']), name='dispatch')
class SignedTelmetryPublicKeyList(generics.ListCreateAPIView):
    queryset = SignedTelmetryPublicKey.objects.all()
    serializer_class = SignedTelmetryPublicKeySerializer


@method_decorator(requires_scopes(['geo-awareness.test']), name='dispatch')
class SignedTelmetryPublicKeyDetail(generics.RetrieveUpdateDestroyAPIView):
    queryset = SignedTelmetryPublicKey.objects.all()
    serializer_class = SignedTelmetryPublicKeySerializer
<|MERGE_RESOLUTION|>--- conflicted
+++ resolved
@@ -1,358 +1,346 @@
-# Create your views here.
-import json
-import logging
-from django.http import JsonResponse
-from auth_helper.utils import requires_scopes
-from rest_framework.decorators import api_view
-from .tasks import write_incoming_air_traffic_data, start_openskies_stream
-from .data_definitions import SingleAirtrafficObservation, FlightObservationsProcessingResponse
-from dataclasses import asdict
-from common.database_operations import BlenderDatabaseReader
-from typing import List
-from django.views.generic import TemplateView
-import shapely.geometry
-from rid_operations import view_port_ops
-from rid_operations.tasks import stream_rid_data_v22
-from rid_operations.data_definitions import SignedTelemetryRequest, RIDAircraftState, SignedUnSignedTelemetryObservations, RIDFlightDetails
-from . import flight_stream_helper
-logger = logging.getLogger('django')
-from .data_definitions import MessageVerificationFailedResponse
-from .pki_helper import MessageVerifier, ResponseSigningOperations
-from .rid_telemetry_helper import BlenderTelemetryValidator, NestedDict
-from django.utils.decorators import method_decorator
-from .models import SignedTelmetryPublicKey
-from .serializers import SignedTelmetryPublicKeySerializer
-from rest_framework import generics
-<<<<<<< HEAD
-import arrow
-=======
-from jwcrypto import jwk, jwt
-from os import environ as env
-from dotenv import load_dotenv, find_dotenv
-ENV_FILE = find_dotenv()
-if ENV_FILE:
-    load_dotenv(ENV_FILE)
->>>>>>> 2fbd8c58
-
-class HomeView(TemplateView):
-    template_name = 'homebase/home.html'
-
-@api_view(['GET'])
-def public_key_view(request):
-    # Source: https://github.com/jazzband/django-oauth-toolkit/blob/016c6c3bf62c282991c2ce3164e8233b81e3dd4d/oauth2_provider/views/oidc.py#L105
-    keys = []
-    private_key = env.get('SECRET_KEY', None)
-    
-    if private_key:
-        try:
-            for pem in [private_key]:
-                key = jwk.JWK.from_pem(pem.encode("utf8"))
-                data = {"alg": "RS256", "use": "sig", "kid": key.thumbprint()}
-                data.update(json.loads(key.export_public()))
-                keys.append(data)
-
-            response = JsonResponse({"keys": keys})
-            response["Access-Control-Allow-Origin"] = "*"
-        except: 
-            response = JsonResponse({})
-    else:
-        response = JsonResponse({})
-        
-    return response
-
-    
-
-@api_view(['GET'])
-def ping(request):
-    return JsonResponse({"message":"pong"}, status=200)
-
-@api_view(['POST'])
-@requires_scopes(['blender.write'])
-def set_air_traffic(request):
-
-    ''' This is the main POST method that takes in a request for Air traffic observation and processes the input data '''  
-
-    try:
-        assert request.headers['Content-Type'] == 'application/json'   
-    except AssertionError as ae:     
-        msg = {"message":"Unsupported Media Type"}
-        return JsonResponse(msg, status=415)
-    else:    
-        req = request.data
-    
-    try:
-        observations = req['observations']
-    except KeyError as ke:
-        
-        msg = FlightObservationsProcessingResponse(message="At least one observation is required: observations with a list of observation objects. One or more of these were not found in your JSON request. For sample data see: https://github.com/openskies-sh/airtraffic-data-protocol-development/blob/master/Airtraffic-Data-Protocol.md#sample-traffic-object", status= 400)
-
-        m = asdict(msg)
-        return JsonResponse(m, status= m['status'])
-
-    for observation in observations:  
-        try: 
-            lat_dd = observation['lat_dd']
-            lon_dd = observation['lon_dd']
-            altitude_mm = observation['altitude_mm']
-            traffic_source = observation['traffic_source']
-            source_type = observation['source_type']
-            icao_address = observation['icao_address']
-            
-        except KeyError as obs_ke:
-            msg = {"message":"One of your obervations do not have the mandatory required field"}
-            return JsonResponse(msg, status=400)
-            # logging.error("Not all data was provided")
-        metadata = {}
-
-        if 'metadata' in observation.keys():
-            metadata = observation['metadata']
-            
-        so = SingleAirtrafficObservation(lat_dd= lat_dd, lon_dd=lon_dd, altitude_mm=altitude_mm, traffic_source= traffic_source, source_type= source_type, icao_address=icao_address, metadata= json.dumps(metadata))
-        
-        msgid = write_incoming_air_traffic_data.delay(json.dumps(asdict(so)))  # Send a job to the task queue
-       
-    op = FlightObservationsProcessingResponse(message="OK", status = 200)
-    return JsonResponse(asdict(op), status=op.status)
-
-@api_view(['GET'])
-@requires_scopes(['blender.read'])
-def get_air_traffic(request):
-    ''' This is the end point for the rid_qualifier test DSS network call once a subscription is updated '''
-
-    # get the view bounding box
-    # get the existing subscription id , if no subscription exists, then reject
-    
-    try:
-        view = request.query_params['view']
-        view_port = [float(i) for i in view.split(",")]
-    except Exception as ke:
-        incorrect_parameters = {"message": "A view bbox is necessary with four values: minx, miny, maxx and maxy"}
-        return JsonResponse(json.loads(json.dumps(incorrect_parameters)), status=400, content_type='application/json')
-    
-    view_port_valid = view_port_ops.check_view_port(view_port_coords=view_port)
-
-    b = shapely.geometry.box(view_port[1], view_port[0], view_port[3], view_port[2])
-    co_ordinates = list(zip(*b.exterior.coords.xy))
-    # Convert bounds vertex list
-    vertex_list = []
-    for cur_co_ordinate in co_ordinates:
-        lat_lng = {"lng": 0, "lat": 0}
-        lat_lng["lng"] = cur_co_ordinate[0]
-        lat_lng["lat"] = cur_co_ordinate[1]
-        vertex_list.append(lat_lng)
-    # remove the final point
-    vertex_list.pop()
-
-    if view_port_valid:
-        stream_ops = flight_stream_helper.StreamHelperOps()
-        pull_cg = stream_ops.get_pull_cg()
-        all_streams_messages = pull_cg.read()
-        
-        unique_flights = []
-        # Keep only the latest message
-        try:
-            for message in all_streams_messages:                     
-                unique_flights.append({'timestamp': message.timestamp,'seq': message.sequence, 'msg_data':message.data, 'address':message.data['icao_address']})            
-            # sort by date
-            unique_flights.sort(key=lambda item:item['timestamp'], reverse=True)
-            # Keep only the latest message
-            distinct_messages = {i['address']:i for i in reversed(unique_flights)}.values()
-            
-        except KeyError as ke: 
-            logger.error("Error in sorting distinct messages, ICAO name not defined %s" % ke)                     
-            distinct_messages = []
-        all_traffic_observations: List[SingleAirtrafficObservation] = []
-        for observation in distinct_messages:     
-            observation_data = observation['msg_data']  
-            observation_metadata = json.loads(observation_data['metadata'])            
-            so = SingleAirtrafficObservation(lat_dd=observation_data['lat_dd'], lon_dd=observation_data['lon_dd'], altitude_mm=observation_data['altitude_mm'],traffic_source=observation_data['traffic_source'], source_type = observation_data['source_type'], icao_address=observation_data['icao_address'], metadata=observation_metadata)
-            all_traffic_observations.append(asdict(so))
-        
-        return JsonResponse({"observations":all_traffic_observations},  status=200, content_type='application/json')
-    else:
-        view_port_error = {"message": "A incorrect view port bbox was provided"}
-        return JsonResponse(json.loads(json.dumps(view_port_error)), status=400, content_type='application/json')
-
-
-@api_view(['GET'])
-@requires_scopes(['blender.read'])
-def start_opensky_feed(request):
-    # This method takes in a view port as a lat1,lon1,lat2,lon2 co-ordinate system and for 60 seconds starts the stream of data from the OpenSky Network. 
-
-    try:
-        view = request.query_params['view']
-        view_port = [float(i) for i in view.split(",")]
-    except Exception as ke:
-        incorrect_parameters = {"message": "A view bbox is necessary with four values: minx, miny, maxx and maxy"}
-        
-        return JsonResponse(json.loads(json.dumps(incorrect_parameters)), status=400, content_type='application/json')
-    
-    view_port_valid = view_port_ops.check_view_port(view_port_coords=view_port)
-    
-    if view_port_valid:
-        start_openskies_stream.delay(view_port = json.dumps(view_port))
-        
-        return JsonResponse({"message":"Openskies Newtork stream started"},  status=200, content_type='application/json')
-    else:
-        view_port_error = {"message": "An incorrect view port bbox was provided"}
-        
-        return JsonResponse(json.loads(json.dumps(view_port_error)), status=400, content_type='application/json')
-
-@api_view(['PUT'])
-def set_signed_telemetry(request):   
-    # This endpoint sets signed telemetry details into Flight Blender, use this endpoint to securly send signed telemetry information into Blender, since the messages are signed, we turn off any auth requirements for tokens and validate against allowed public keys in Blender.
-    
-    my_message_verifier = MessageVerifier()
-<<<<<<< HEAD
-    my_blender_database_reader = BlenderDatabaseReader()
-    
-=======
-    my_response_signer = ResponseSigningOperations()
->>>>>>> 2fbd8c58
-    verified = my_message_verifier.verify_message(request)
-    
-    if not verified:
-        message_verification_failed_response = MessageVerificationFailedResponse(message= "Could not verify against public keys setup in Flight Blender")
-        return JsonResponse(asdict(message_verification_failed_response), status=400, content_type='application/json')
-    else:
-        raw_data = request.data
-        my_telemetry_validator = BlenderTelemetryValidator()
-        observations_exist = my_telemetry_validator.validate_observation_key_exists(raw_request_data= raw_data)
-        if not observations_exist:
-            incorrect_parameters = {"message": "A flight observation object with current state and flight details is necessary"}
-            return JsonResponse(incorrect_parameters, status=400, content_type='application/json')
-        # Get a list of flight data
-
-        rid_observations = raw_data['observations']
-        
-        unsigned_telemetry_observations: List[SignedUnSignedTelemetryObservations] = []
-        for flight in rid_observations: 
-            flight_details_current_states_exist = my_telemetry_validator.validate_flight_details_current_states_exist(flight= flight)
-            if not flight_details_current_states_exist:
-                incorrect_parameters = {"message": "A flights object with current states, flight details is necessary"}
-                return JsonResponse(incorrect_parameters, status=400, content_type='application/json')                  
-
-            current_states = flight['current_states']
-            flight_details = flight['flight_details']
-            try:
-                all_states: List[RIDAircraftState] = my_telemetry_validator.parse_validate_current_states(current_states = current_states)
-                rid_flight_details = flight_details['rid_details']
-                f_details: RIDFlightDetails = my_telemetry_validator.parse_validate_rid_details(rid_flight_details = rid_flight_details)
-                    
-            except KeyError as ke: 
-                incorrect_parameters = {"message": "A states object with a fully valid current states is necessary, the parsing the following key encountered errors %s" % ke}
-                return JsonResponse(incorrect_parameters, status=400, content_type='application/json')        
-
-            single_observation_set = SignedUnSignedTelemetryObservations(current_states = all_states, flight_details = f_details)
-
-            unsigned_telemetry_observations.append(asdict(single_observation_set, dict_factory=NestedDict))
-<<<<<<< HEAD
-            operation_id = f_details.id
-            now = arrow.now().isoformat()
-            relevant_operation_ids_qs = my_blender_database_reader.get_current_flight_declaration_ids(now=now)
-            relevant_operation_ids = [str(o) for o in relevant_operation_ids_qs.all()]
-            if operation_id in relevant_operation_ids:
-                # Get flight state: 
-                flight_operation = my_blender_database_reader.get_flight_declaration_by_id(flight_declaration_id=operation_id)
-
-                if flight_operation.state in [2,3,4]: # Activated, Contingent, Non-conforming 
-                    stream_rid_data_v22.delay(rid_telemetry_observations= json.dumps(unsigned_telemetry_observations))
-                else: 
-                    operation_state_incorrect_msg = {"message": "The operation ID: {operation_id} is not one of Activated, Contingent or Non-conforming states in Flight Blender, telemetry submissin will be ignored, please change the state first.".format(operation_id = operation_id)}
-                    return JsonResponse(operation_state_incorrect_msg, status=400, content_type='application/json')     
-
-            else: 
-                incorrect_operation_id_msg = {"message": "The operation ID: {operation_id} in the flight details object provided does not match any current operation in Flight Blender".format(operation_id = operation_id)}
-                return JsonResponse(incorrect_operation_id_msg, status=400, content_type='application/json')     
-
-        submission_success = {"message": "Telemetry data successfully submitted"}
-        return JsonResponse(submission_success, status=201, content_type='application/json')
-
-=======
-
-            stream_rid_data_v22.delay(rid_telemetry_observations= json.dumps(unsigned_telemetry_observations))
-        submission_success = {"message": "Telemetry data succesfully submitted"}
-        content_digest = my_response_signer.generate_content_digest(submission_success)       
-        signed_data = my_response_signer.sign_json_via_django(submission_success)              
-        submission_success['signed'] = signed_data
-        response = JsonResponse(submission_success, status=201, content_type='application/json')
-        response["Content-Digest"] = content_digest
-        response['req'] = request.headers['Signature']
-        
-        return response
->>>>>>> 2fbd8c58
-            
-        
-@api_view(['PUT'])
-@requires_scopes(['blender.write'])
-def set_telemetry(request):
-    ''' A RIDOperatorDetails object is posted here'''
-    # This endpoints receives data from GCS and / or flights and processes telemetry data. 
-    # TODO: Use dacite to parse incoming json into a dataclass    
-    raw_data = request.data
-
-    my_blender_database_reader = BlenderDatabaseReader()
-    my_telemetry_validator = BlenderTelemetryValidator()
-
-    observations_exist = my_telemetry_validator.validate_observation_key_exists(raw_request_data= raw_data)
-    if not observations_exist:
-        incorrect_parameters = {"message": "A flight observation object with current state and flight details is necessary"}
-        return JsonResponse(incorrect_parameters, status=400, content_type='application/json')
-    # Get a list of flight data
-
-    rid_observations = raw_data['observations']
-    
-    unsigned_telemetry_observations: List[SignedUnSignedTelemetryObservations] = []
-    for flight in rid_observations: 
-        flight_details_current_states_exist = my_telemetry_validator.validate_flight_details_current_states_exist(flight= flight)
-        if not flight_details_current_states_exist:
-            incorrect_parameters = {"message": "A flights object with current states, flight details is necessary"}
-            return JsonResponse(incorrect_parameters, status=400, content_type='application/json')                  
-
-        current_states = flight['current_states']
-        flight_details = flight['flight_details']
-        try:
-            all_states: List[RIDAircraftState] = my_telemetry_validator.parse_validate_current_states(current_states = current_states)
-            rid_flight_details = flight_details['rid_details']
-            f_details: RIDFlightDetails = my_telemetry_validator.parse_validate_rid_details(rid_flight_details = rid_flight_details)
-                
-        except KeyError as ke: 
-            incorrect_parameters = {"message": "A states object with a fully valid current states is necessary, the parsing the following key encountered errors %s" % ke}
-            return JsonResponse(incorrect_parameters, status=400, content_type='application/json')        
-
-        single_observation_set = SignedUnSignedTelemetryObservations(current_states = all_states, flight_details = f_details)
-
-        unsigned_telemetry_observations.append(asdict(single_observation_set, dict_factory=NestedDict))
-        operation_id = f_details.id
-        now = arrow.now().isoformat()
-        relevant_operation_ids_qs = my_blender_database_reader.get_current_flight_declaration_ids(now=now)
-        relevant_operation_ids = [str(o) for o in relevant_operation_ids_qs.all()]
-        if operation_id in list(relevant_operation_ids):
-            # Get flight state: 
-            flight_operation = my_blender_database_reader.get_flight_declaration_by_id(flight_declaration_id=operation_id)
-
-            if flight_operation.state in [2,3,4]: # Activated, Contingent, Non-conforming 
-                stream_rid_data_v22.delay(rid_telemetry_observations= json.dumps(unsigned_telemetry_observations))
-            else: 
-                operation_state_incorrect_msg = {"message": "The operation ID: {operation_id} is not one of Activated, Contingent or Non-conforming states in Flight Blender, telemetry submission will be ignored, please change the state first.".format(operation_id = operation_id)}
-                return JsonResponse(operation_state_incorrect_msg, status=400, content_type='application/json')     
-
-        else: 
-            incorrect_operation_id_msg = {"message": "The operation ID: {operation_id} in the flight details object provided does not match any current operation in Flight Blender".format(operation_id = operation_id)}
-            return JsonResponse(incorrect_operation_id_msg, status=400, content_type='application/json')     
-
-    submission_success = {"message": "Telemetry data successfully submitted"}
-    return JsonResponse(submission_success, status=201, content_type='application/json')
-
-        
-        
-@method_decorator(requires_scopes(['geo-awareness.test']), name='dispatch')
-class SignedTelmetryPublicKeyList(generics.ListCreateAPIView):
-    queryset = SignedTelmetryPublicKey.objects.all()
-    serializer_class = SignedTelmetryPublicKeySerializer
-
-
-@method_decorator(requires_scopes(['geo-awareness.test']), name='dispatch')
-class SignedTelmetryPublicKeyDetail(generics.RetrieveUpdateDestroyAPIView):
-    queryset = SignedTelmetryPublicKey.objects.all()
-    serializer_class = SignedTelmetryPublicKeySerializer
+# Create your views here.
+import json
+import logging
+from django.http import JsonResponse
+from auth_helper.utils import requires_scopes
+from rest_framework.decorators import api_view
+from .tasks import write_incoming_air_traffic_data, start_openskies_stream
+from .data_definitions import SingleAirtrafficObservation, FlightObservationsProcessingResponse
+from dataclasses import asdict
+from common.database_operations import BlenderDatabaseReader
+from typing import List
+from django.views.generic import TemplateView
+import shapely.geometry
+from rid_operations import view_port_ops
+from rid_operations.tasks import stream_rid_data_v22
+from rid_operations.data_definitions import SignedTelemetryRequest, RIDAircraftState, SignedUnSignedTelemetryObservations, RIDFlightDetails
+from . import flight_stream_helper
+logger = logging.getLogger('django')
+from .data_definitions import MessageVerificationFailedResponse
+from .pki_helper import MessageVerifier, ResponseSigningOperations
+from .rid_telemetry_helper import BlenderTelemetryValidator, NestedDict
+from django.utils.decorators import method_decorator
+from .models import SignedTelmetryPublicKey
+from .serializers import SignedTelmetryPublicKeySerializer
+from rest_framework import generics
+import arrow
+from jwcrypto import jwk, jwt
+from os import environ as env
+from dotenv import load_dotenv, find_dotenv
+ENV_FILE = find_dotenv()
+if ENV_FILE:
+    load_dotenv(ENV_FILE)
+
+
+class HomeView(TemplateView):
+    template_name = 'homebase/home.html'
+
+@api_view(['GET'])
+def public_key_view(request):
+    # Source: https://github.com/jazzband/django-oauth-toolkit/blob/016c6c3bf62c282991c2ce3164e8233b81e3dd4d/oauth2_provider/views/oidc.py#L105
+    keys = []
+    private_key = env.get('SECRET_KEY', None)
+    
+    if private_key:
+        try:
+            for pem in [private_key]:
+                key = jwk.JWK.from_pem(pem.encode("utf8"))
+                data = {"alg": "RS256", "use": "sig", "kid": key.thumbprint()}
+                data.update(json.loads(key.export_public()))
+                keys.append(data)
+
+            response = JsonResponse({"keys": keys})
+            response["Access-Control-Allow-Origin"] = "*"
+        except: 
+            response = JsonResponse({})
+    else:
+        response = JsonResponse({})
+        
+    return response
+
+    
+
+@api_view(['GET'])
+def ping(request):
+    return JsonResponse({"message":"pong"}, status=200)
+
+@api_view(['POST'])
+@requires_scopes(['blender.write'])
+def set_air_traffic(request):
+
+    ''' This is the main POST method that takes in a request for Air traffic observation and processes the input data '''  
+
+    try:
+        assert request.headers['Content-Type'] == 'application/json'   
+    except AssertionError as ae:     
+        msg = {"message":"Unsupported Media Type"}
+        return JsonResponse(msg, status=415)
+    else:    
+        req = request.data
+    
+    try:
+        observations = req['observations']
+    except KeyError as ke:
+        
+        msg = FlightObservationsProcessingResponse(message="At least one observation is required: observations with a list of observation objects. One or more of these were not found in your JSON request. For sample data see: https://github.com/openskies-sh/airtraffic-data-protocol-development/blob/master/Airtraffic-Data-Protocol.md#sample-traffic-object", status= 400)
+
+        m = asdict(msg)
+        return JsonResponse(m, status= m['status'])
+
+    for observation in observations:  
+        try: 
+            lat_dd = observation['lat_dd']
+            lon_dd = observation['lon_dd']
+            altitude_mm = observation['altitude_mm']
+            traffic_source = observation['traffic_source']
+            source_type = observation['source_type']
+            icao_address = observation['icao_address']
+            
+        except KeyError as obs_ke:
+            msg = {"message":"One of your obervations do not have the mandatory required field"}
+            return JsonResponse(msg, status=400)
+            # logging.error("Not all data was provided")
+        metadata = {}
+
+        if 'metadata' in observation.keys():
+            metadata = observation['metadata']
+            
+        so = SingleAirtrafficObservation(lat_dd= lat_dd, lon_dd=lon_dd, altitude_mm=altitude_mm, traffic_source= traffic_source, source_type= source_type, icao_address=icao_address, metadata= json.dumps(metadata))
+        
+        msgid = write_incoming_air_traffic_data.delay(json.dumps(asdict(so)))  # Send a job to the task queue
+       
+    op = FlightObservationsProcessingResponse(message="OK", status = 200)
+    return JsonResponse(asdict(op), status=op.status)
+
+@api_view(['GET'])
+@requires_scopes(['blender.read'])
+def get_air_traffic(request):
+    ''' This is the end point for the rid_qualifier test DSS network call once a subscription is updated '''
+
+    # get the view bounding box
+    # get the existing subscription id , if no subscription exists, then reject
+    
+    try:
+        view = request.query_params['view']
+        view_port = [float(i) for i in view.split(",")]
+    except Exception as ke:
+        incorrect_parameters = {"message": "A view bbox is necessary with four values: minx, miny, maxx and maxy"}
+        return JsonResponse(json.loads(json.dumps(incorrect_parameters)), status=400, content_type='application/json')
+    
+    view_port_valid = view_port_ops.check_view_port(view_port_coords=view_port)
+
+    b = shapely.geometry.box(view_port[1], view_port[0], view_port[3], view_port[2])
+    co_ordinates = list(zip(*b.exterior.coords.xy))
+    # Convert bounds vertex list
+    vertex_list = []
+    for cur_co_ordinate in co_ordinates:
+        lat_lng = {"lng": 0, "lat": 0}
+        lat_lng["lng"] = cur_co_ordinate[0]
+        lat_lng["lat"] = cur_co_ordinate[1]
+        vertex_list.append(lat_lng)
+    # remove the final point
+    vertex_list.pop()
+
+    if view_port_valid:
+        stream_ops = flight_stream_helper.StreamHelperOps()
+        pull_cg = stream_ops.get_pull_cg()
+        all_streams_messages = pull_cg.read()
+        
+        unique_flights = []
+        # Keep only the latest message
+        try:
+            for message in all_streams_messages:                     
+                unique_flights.append({'timestamp': message.timestamp,'seq': message.sequence, 'msg_data':message.data, 'address':message.data['icao_address']})            
+            # sort by date
+            unique_flights.sort(key=lambda item:item['timestamp'], reverse=True)
+            # Keep only the latest message
+            distinct_messages = {i['address']:i for i in reversed(unique_flights)}.values()
+            
+        except KeyError as ke: 
+            logger.error("Error in sorting distinct messages, ICAO name not defined %s" % ke)                     
+            distinct_messages = []
+        all_traffic_observations: List[SingleAirtrafficObservation] = []
+        for observation in distinct_messages:     
+            observation_data = observation['msg_data']  
+            observation_metadata = json.loads(observation_data['metadata'])            
+            so = SingleAirtrafficObservation(lat_dd=observation_data['lat_dd'], lon_dd=observation_data['lon_dd'], altitude_mm=observation_data['altitude_mm'],traffic_source=observation_data['traffic_source'], source_type = observation_data['source_type'], icao_address=observation_data['icao_address'], metadata=observation_metadata)
+            all_traffic_observations.append(asdict(so))
+        
+        return JsonResponse({"observations":all_traffic_observations},  status=200, content_type='application/json')
+    else:
+        view_port_error = {"message": "A incorrect view port bbox was provided"}
+        return JsonResponse(json.loads(json.dumps(view_port_error)), status=400, content_type='application/json')
+
+
+@api_view(['GET'])
+@requires_scopes(['blender.read'])
+def start_opensky_feed(request):
+    # This method takes in a view port as a lat1,lon1,lat2,lon2 co-ordinate system and for 60 seconds starts the stream of data from the OpenSky Network. 
+
+    try:
+        view = request.query_params['view']
+        view_port = [float(i) for i in view.split(",")]
+    except Exception as ke:
+        incorrect_parameters = {"message": "A view bbox is necessary with four values: minx, miny, maxx and maxy"}
+        
+        return JsonResponse(json.loads(json.dumps(incorrect_parameters)), status=400, content_type='application/json')
+    
+    view_port_valid = view_port_ops.check_view_port(view_port_coords=view_port)
+    
+    if view_port_valid:
+        start_openskies_stream.delay(view_port = json.dumps(view_port))
+        
+        return JsonResponse({"message":"Openskies Newtork stream started"},  status=200, content_type='application/json')
+    else:
+        view_port_error = {"message": "An incorrect view port bbox was provided"}
+        
+        return JsonResponse(json.loads(json.dumps(view_port_error)), status=400, content_type='application/json')
+
+@api_view(['PUT'])
+def set_signed_telemetry(request):   
+    # This endpoint sets signed telemetry details into Flight Blender, use this endpoint to securly send signed telemetry information into Blender, since the messages are signed, we turn off any auth requirements for tokens and validate against allowed public keys in Blender.
+    
+    my_message_verifier = MessageVerifier()
+    my_blender_database_reader = BlenderDatabaseReader()
+    my_response_signer = ResponseSigningOperations()
+    verified = my_message_verifier.verify_message(request)
+    
+    if not verified:
+        message_verification_failed_response = MessageVerificationFailedResponse(message= "Could not verify against public keys setup in Flight Blender")
+        return JsonResponse(asdict(message_verification_failed_response), status=400, content_type='application/json')
+    else:
+        raw_data = request.data
+        my_telemetry_validator = BlenderTelemetryValidator()
+        observations_exist = my_telemetry_validator.validate_observation_key_exists(raw_request_data= raw_data)
+        if not observations_exist:
+            incorrect_parameters = {"message": "A flight observation object with current state and flight details is necessary"}
+            return JsonResponse(incorrect_parameters, status=400, content_type='application/json')
+        # Get a list of flight data
+
+        rid_observations = raw_data['observations']
+        
+        unsigned_telemetry_observations: List[SignedUnSignedTelemetryObservations] = []
+        for flight in rid_observations: 
+            flight_details_current_states_exist = my_telemetry_validator.validate_flight_details_current_states_exist(flight= flight)
+            if not flight_details_current_states_exist:
+                incorrect_parameters = {"message": "A flights object with current states, flight details is necessary"}
+                return JsonResponse(incorrect_parameters, status=400, content_type='application/json')                  
+
+            current_states = flight['current_states']
+            flight_details = flight['flight_details']
+            try:
+                all_states: List[RIDAircraftState] = my_telemetry_validator.parse_validate_current_states(current_states = current_states)
+                rid_flight_details = flight_details['rid_details']
+                f_details: RIDFlightDetails = my_telemetry_validator.parse_validate_rid_details(rid_flight_details = rid_flight_details)
+                    
+            except KeyError as ke: 
+                incorrect_parameters = {"message": "A states object with a fully valid current states is necessary, the parsing the following key encountered errors %s" % ke}
+                return JsonResponse(incorrect_parameters, status=400, content_type='application/json')        
+
+            single_observation_set = SignedUnSignedTelemetryObservations(current_states = all_states, flight_details = f_details)
+
+            unsigned_telemetry_observations.append(asdict(single_observation_set, dict_factory=NestedDict))
+
+            operation_id = f_details.id
+            now = arrow.now().isoformat()
+            relevant_operation_ids_qs = my_blender_database_reader.get_current_flight_declaration_ids(now=now)
+            relevant_operation_ids = [str(o) for o in relevant_operation_ids_qs.all()]
+            if operation_id in relevant_operation_ids:
+                # Get flight state: 
+                flight_operation = my_blender_database_reader.get_flight_declaration_by_id(flight_declaration_id=operation_id)
+
+                if flight_operation.state in [2,3,4]: # Activated, Contingent, Non-conforming 
+                    stream_rid_data_v22.delay(rid_telemetry_observations= json.dumps(unsigned_telemetry_observations))
+                else: 
+                    operation_state_incorrect_msg = {"message": "The operation ID: {operation_id} is not one of Activated, Contingent or Non-conforming states in Flight Blender, telemetry submissin will be ignored, please change the state first.".format(operation_id = operation_id)}
+                    return JsonResponse(operation_state_incorrect_msg, status=400, content_type='application/json')     
+
+            else: 
+                incorrect_operation_id_msg = {"message": "The operation ID: {operation_id} in the flight details object provided does not match any current operation in Flight Blender".format(operation_id = operation_id)}
+                return JsonResponse(incorrect_operation_id_msg, status=400, content_type='application/json')     
+
+        submission_success = {"message": "Telemetry data succesfully submitted"}
+        content_digest = my_response_signer.generate_content_digest(submission_success)       
+        signed_data = my_response_signer.sign_json_via_django(submission_success)              
+        submission_success['signed'] = signed_data
+        response = JsonResponse(submission_success, status=201, content_type='application/json')
+        response["Content-Digest"] = content_digest
+        response['req'] = request.headers['Signature']
+        
+        return response
+
+            
+        
+@api_view(['PUT'])
+@requires_scopes(['blender.write'])
+def set_telemetry(request):
+    ''' A RIDOperatorDetails object is posted here'''
+    # This endpoints receives data from GCS and / or flights and processes telemetry data. 
+    # TODO: Use dacite to parse incoming json into a dataclass    
+    raw_data = request.data
+
+    my_blender_database_reader = BlenderDatabaseReader()
+    my_telemetry_validator = BlenderTelemetryValidator()
+
+    observations_exist = my_telemetry_validator.validate_observation_key_exists(raw_request_data= raw_data)
+    if not observations_exist:
+        incorrect_parameters = {"message": "A flight observation object with current state and flight details is necessary"}
+        return JsonResponse(incorrect_parameters, status=400, content_type='application/json')
+    # Get a list of flight data
+
+    rid_observations = raw_data['observations']
+    
+    unsigned_telemetry_observations: List[SignedUnSignedTelemetryObservations] = []
+    for flight in rid_observations: 
+        flight_details_current_states_exist = my_telemetry_validator.validate_flight_details_current_states_exist(flight= flight)
+        if not flight_details_current_states_exist:
+            incorrect_parameters = {"message": "A flights object with current states, flight details is necessary"}
+            return JsonResponse(incorrect_parameters, status=400, content_type='application/json')                  
+
+        current_states = flight['current_states']
+        flight_details = flight['flight_details']
+        try:
+            all_states: List[RIDAircraftState] = my_telemetry_validator.parse_validate_current_states(current_states = current_states)
+            rid_flight_details = flight_details['rid_details']
+            f_details: RIDFlightDetails = my_telemetry_validator.parse_validate_rid_details(rid_flight_details = rid_flight_details)
+                
+        except KeyError as ke: 
+            incorrect_parameters = {"message": "A states object with a fully valid current states is necessary, the parsing the following key encountered errors %s" % ke}
+            return JsonResponse(incorrect_parameters, status=400, content_type='application/json')        
+
+        single_observation_set = SignedUnSignedTelemetryObservations(current_states = all_states, flight_details = f_details)
+
+        unsigned_telemetry_observations.append(asdict(single_observation_set, dict_factory=NestedDict))
+        operation_id = f_details.id
+        now = arrow.now().isoformat()
+        relevant_operation_ids_qs = my_blender_database_reader.get_current_flight_declaration_ids(now=now)
+        relevant_operation_ids = [str(o) for o in relevant_operation_ids_qs.all()]
+        if operation_id in list(relevant_operation_ids):
+            # Get flight state: 
+            flight_operation = my_blender_database_reader.get_flight_declaration_by_id(flight_declaration_id=operation_id)
+
+            if flight_operation.state in [2,3,4]: # Activated, Contingent, Non-conforming 
+                stream_rid_data_v22.delay(rid_telemetry_observations= json.dumps(unsigned_telemetry_observations))
+            else: 
+                operation_state_incorrect_msg = {"message": "The operation ID: {operation_id} is not one of Activated, Contingent or Non-conforming states in Flight Blender, telemetry submission will be ignored, please change the state first.".format(operation_id = operation_id)}
+                return JsonResponse(operation_state_incorrect_msg, status=400, content_type='application/json')     
+
+        else: 
+            incorrect_operation_id_msg = {"message": "The operation ID: {operation_id} in the flight details object provided does not match any current operation in Flight Blender".format(operation_id = operation_id)}
+            return JsonResponse(incorrect_operation_id_msg, status=400, content_type='application/json')     
+
+    submission_success = {"message": "Telemetry data successfully submitted"}
+    return JsonResponse(submission_success, status=201, content_type='application/json')
+
+        
+        
+@method_decorator(requires_scopes(['geo-awareness.test']), name='dispatch')
+class SignedTelmetryPublicKeyList(generics.ListCreateAPIView):
+    queryset = SignedTelmetryPublicKey.objects.all()
+    serializer_class = SignedTelmetryPublicKeySerializer
+
+
+@method_decorator(requires_scopes(['geo-awareness.test']), name='dispatch')
+class SignedTelmetryPublicKeyDetail(generics.RetrieveUpdateDestroyAPIView):
+    queryset = SignedTelmetryPublicKey.objects.all()
+    serializer_class = SignedTelmetryPublicKeySerializer