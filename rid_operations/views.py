--- conflicted
+++ resolved
@@ -1,381 +1,377 @@
-from requests.adapters import HTTPResponse
-from auth_helper.utils import requires_scopes
-import json
-from dataclasses import asdict, is_dataclass
-from . import view_port_ops
-from django.http import HttpResponse
-from rest_framework.decorators import api_view
-from django.http import JsonResponse
-from . import dss_rid_helper
-from datetime import timedelta
-import uuid
-import arrow
-from auth_helper.common import get_redis
-<<<<<<< HEAD
-from .rid_utils import  RIDDisplayDataResponse, Position,RIDPositions, RIDFlight, CreateSubscriptionResponse, HTTPErrorResponse, CreateTestResponse,LatLngPoint,RIDOperatorDetails
-from uss_operations.uss_data_definitions import OperatorDetailsSuccessResponse, FlightDetailsNotFoundMessage
-=======
-from .rid_utils import  RIDDisplayDataResponse, Position,RIDPositions, RIDFlight, CreateSubscriptionResponse, HTTPErrorResponse, CreateTestResponse,LatLngPoint,RIDFlightDetails, RIDCapabilitiesResponse
-from uss_operations.uss_data_definitions import FlightDetailsSuccessResponse, FlightDetailsNotFoundMessage
->>>>>>> 763d0e38
-import shapely.geometry
-import hashlib
-from flight_feed_operations import flight_stream_helper
-from uuid import UUID
-import logging
-from typing import Any
-from .tasks import stream_rid_test_data_v22,stream_rid_test_data, run_ussp_polling_for_rid
-import time
-from dotenv import load_dotenv, find_dotenv
-load_dotenv(find_dotenv())
-logger = logging.getLogger('django')
-
-class RIDOutputHelper():
-        
-    def make_json_compatible(self, struct: Any) -> Any:
-        if isinstance(struct, tuple) and hasattr(struct, '_asdict'):
-            return {k: self.make_json_compatible(v) for k, v in struct._asdict().items()}
-        elif isinstance(struct, dict):
-            return {k: self.make_json_compatible(v) for k, v in struct.items()}
-        elif isinstance(struct, str):
-            return struct
-        try:
-            return [self.make_json_compatible(v) for v in struct]
-        except TypeError:
-            return struct
-
-class EnhancedJSONEncoder(json.JSONEncoder):
-        def default(self, o):
-            if is_dataclass(o):
-                return asdict(o)
-            return super().default(o)
-
-
-
-class SubscriptionHelper():
-    """
-    A class to help with DSS subscriptions, check if a subscription exists or create a new one  
-
-    """
-    def __init__(self):
-        
-        self.my_rid_output_helper = RIDOutputHelper()
-
-    def check_subscription_exists(self, view) -> bool:
-        r = get_redis()
-        subscription_found = False
-        view_hash = int(hashlib.sha256(view.encode('utf-8')).hexdigest(), 16) % 10**8
-        view_sub = 'view_sub-'+ str(view_hash)
-        subscription_found = r.exists(view_sub)        
-        return subscription_found
-
-    def create_new_subscription(self, request_id, view:str, vertex_list:list):
-        subscription_time_delta = 15        
-        myDSSubscriber = dss_rid_helper.RemoteIDOperations()        
-        subscription_r = myDSSubscriber.create_dss_subscription(vertex_list=vertex_list, view=view, request_uuid=request_id, subscription_time_delta = subscription_time_delta)      
-        subscription_response = self.my_rid_output_helper.make_json_compatible(subscription_r)
-        return subscription_response
-    
-    def start_ussp_polling(self):
-        """
-        This method starts the polling of USSP once a subscription has been created
-        """
-        pass
-
-@api_view(['GET'])
-@requires_scopes(['blender.read'])
-def get_rid_capabilities(request):
-    status = RIDCapabilitiesResponse(capabilities =["ASTMRID2022"])
-    return JsonResponse(json.loads(json.dumps(status, cls=EnhancedJSONEncoder)), status=200)
-
-
-@api_view(['PUT'])
-@requires_scopes(['blender.write'])
-def create_dss_subscription(request, *args, **kwargs):
-
-    ''' This module takes a lat, lng box from Flight Spotlight and puts in a subscription to the DSS for the ISA '''
-    
-    my_rid_output_helper = RIDOutputHelper()
-    try:
-        view = request.query_params['view']
-        view_port = [float(i) for i in view.split(",")]
-    except Exception as ke:
-        incorrect_parameters = {"message": "A view bounding box is necessary with four values: lat1,lng1,lat2,lng2."}
-        return HttpResponse(json.dumps(incorrect_parameters), status=400)
-
-    view_port_valid = view_port_ops.check_view_port(view_port_coords=view_port)
-
-    if not view_port_valid:
-        incorrect_parameters = {"message": "A view bounding box is necessary with four values: lat1,lng1,lat2,lng2."}
-        return HttpResponse(json.dumps(incorrect_parameters), status=400)
-
-    b = shapely.geometry.box(view_port[1], view_port[0], view_port[3], view_port[2])
-    co_ordinates = list(zip(*b.exterior.coords.xy))
-    
-    # Convert bounds vertex list
-    vertex_list = []
-    for cur_co_ordinate in co_ordinates:
-        lat_lng = {"lng": 0, "lat": 0}
-        lat_lng["lng"] = cur_co_ordinate[0]
-        lat_lng["lat"] = cur_co_ordinate[1]
-        vertex_list.append(lat_lng)
-    # remove the final point
-    vertex_list.pop()
-    
-    request_id = str(uuid.uuid4())
-    # TODO: Make this a asnyc call
-    my_subscription_helper = SubscriptionHelper()
-    subscription_r = my_subscription_helper.create_new_subscription(request_id=request_id, vertex_list=vertex_list, view=view)
-    
-    if subscription_r.created:
-        m = CreateSubscriptionResponse(message= "DSS Subscription created",id=request_id, dss_subscription_response= subscription_r)
-        status = 201        
-        # run_ussp_polling_for_rid.delay()
-        
-    else:
-        m = CreateSubscriptionResponse(message= "Error in creating DSS Subscription, please check the log or contact your administrator.",id=request_id, dss_subscription_response= asdict(subscription_r))
-        m = {"message": "Error in creating DSS Subscription, please check the log or contact your administrator.", 'id': request_id}
-        status = 400
-    msg = my_rid_output_helper.make_json_compatible(m)    
-    return HttpResponse(json.dumps(msg), status=status, content_type='application/json')
-
-
-@api_view(['GET'])
-@requires_scopes(['blender.read'])
-def get_rid_data(request, subscription_id):
-    ''' This is the GET endpoint for remote id data given a DSS subscription id. Blender will store flight URLs and everytime the data is queried'''
-
-    try:
-        is_uuid = UUID(subscription_id, version=4)
-    except ValueError as ve:
-        return HttpResponse("Incorrect UUID passed in the parameters, please send a valid subscription ID", status=400, mimetype='application/json')
-
-    r = get_redis()
-    flights_dict = {}
-    # Get the flights URL from the DSS and put it in
-    # reasonably we wont have more than 500 subscriptions active
-    sub_to_check = 'sub-' + subscription_id
-
-    if r.exists(sub_to_check):
-        stored_subscription_details = "all_uss_flights:"+ subscription_id
-        flights_dict = r.get(stored_subscription_details)
-        logger.info("Sleeping 2 seconds..")
-        time.sleep(2)
-        # run_ussp_polling_for_rid.delay()
-
-
-    if bool(flights_dict):
-        # TODO for Pull operations Flights Dict is not being used at all
-        all_flights_rid_data = []
-        stream_ops = flight_stream_helper.StreamHelperOps()
-        push_cg = stream_ops.push_cg()
-        obs_helper = flight_stream_helper.ObservationReadOperations()
-        all_flights_rid_data = obs_helper.get_observations(push_cg)
-
-        return HTTPResponse(json.dumps(all_flights_rid_data), status=200, content_type='application/json')
-    else:
-        return HTTPResponse(json.dumps({}), status=404, content_type='application/json')
-
-
-@api_view(['POST'])
-@requires_scopes(['dss.write.identification_service_areas'])
-def dss_isa_callback(request, subscription_id):
-    ''' This is the call back end point that other USSes in the DSS network call once a subscription is updated '''
-    service_areas = request.get('service_area', 0)
-    
-    try:
-        assert service_areas != 0
-        r = get_redis()
-        # Get the flights URL from the DSS and put it in the flights_url
-        flights_key = "all_uss_flights:" + subscription_id
-        subscription_view_key = "sub-" + subscription_id        
-        flights_dict = r.hgetall(flights_key)        
-        subscription_view = r.get(subscription_view_key)       
-
-        all_flights_url = flights_dict['all_flights_url']
-        logging.info(all_flights_url)
-        for new_flight in service_areas:
-            all_flights_url += new_flight['flights_url'] + \
-                '?view=' + subscription_view + " "
-
-        flights_dict["all_uss_flights"] = all_flights_url
-        r.hmset(flights_key, flights_dict)
-        r.expire(name = flights_key, time=30)# if a AOI is updated then keep the subscription active for 30 seconds
-
-    except AssertionError as ae:
-        return HttpResponse("Incorrect data in the POST URL", status=400, content_type='application/json')
-
-    else:
-        # All OK return a empty response
-        return HttpResponse(status=204, content_type='application/json')
-
-
-@api_view(['GET'])
-@requires_scopes(['dss.read.identification_service_areas'])
-def get_flight_data(request, flight_id):
-    ''' This is the end point for the rid_qualifier to get details of a flight '''
-    r = get_redis()
-    flight_details_storage = 'flight_details:' + flight_id
-    if r.exists(flight_details_storage):
-        flight_details = r.get(flight_details_storage)
-        location = LatLngPoint(lat= flight_detail['location']['lat'], lng = flight_detail['location']['lng'])
-        flight_detail = RIDOperatorDetails(id = flight_details['id'], operator_id=flight_detail['operator_id'], operator_location=location, operator_description = flight_details['operator_description'], auth_data={}, serial_number=flight_detail['serial_number'], registration_number = flight_detail['registration_number'])
-        flight_details_full = OperatorDetailsSuccessResponse(details = flight_detail)
-        return JsonResponse(json.loads(json.dumps(asdict(flight_details_full))), status=200, mimetype='application/json')
-    else:
-        fd = FlightDetailsNotFoundMessage(message="The requested flight could not be found")
-        return JsonResponse(json.loads(json.dumps(asdict(fd))), status=404, mimetype='application/json')
-
-@api_view(['GET'])
-@requires_scopes(['dss.read.identification_service_areas'])
-def get_display_data(request):
-    ''' This is the end point for the rid_qualifier test DSS network call once a subscription is updated '''
-
-    # get the view bounding box
-    # get the existing subscription id , if no subscription exists, then reject
-    request_id = str(uuid.uuid4())
-    my_rid_output_helper = RIDOutputHelper()
-    try:
-        view = request.query_params['view']
-        view_port = [float(i) for i in view.split(",")]
-    except Exception as ke:
-        incorrect_parameters = {"message": "A view bbox is necessary with four values: minx, miny, maxx and maxy"}
-        return HttpResponse(json.dumps(incorrect_parameters), status=400, content_type='application/json')
-    
-    view_port_valid = view_port_ops.check_view_port(view_port_coords=view_port)
-
-    b = shapely.geometry.box(view_port[1], view_port[0], view_port[3], view_port[2])
-    co_ordinates = list(zip(*b.exterior.coords.xy))
-    # Convert bounds vertex list
-    vertex_list = []
-    for cur_co_ordinate in co_ordinates:
-        lat_lng = {"lng": 0, "lat": 0}
-        lat_lng["lng"] = cur_co_ordinate[0]
-        lat_lng["lat"] = cur_co_ordinate[1]
-        vertex_list.append(lat_lng)
-    # remove the final point
-    vertex_list.pop()
-
-    if view_port_valid:
-        # stream_id = hashlib.md5(view.encode('utf-8')).hexdigest()
-        # create a subscription
-        my_subscription_helper = SubscriptionHelper()
-        subscription_exists = my_subscription_helper.check_subscription_exists(view)        
-        if not subscription_exists:            
-            logger.info("Creating Subscription..")
-            subscription_response = my_subscription_helper.create_new_subscription(request_id=request_id, vertex_list=vertex_list, view= view)
-            run_ussp_polling_for_rid.delay()
-            logger.info("Sleeping 2 seconds..")
-            time.sleep(2)
-
-            logger.debug(subscription_response)
-
-        # TODO: Get existing flight details from subscription
-        stream_ops = flight_stream_helper.StreamHelperOps()
-        pull_cg = stream_ops.get_pull_cg()
-        all_streams_messages = pull_cg.read()
-        
-        unique_flights = []
-        # Keep only the latest message
-        try:
-            for message in all_streams_messages:     
-                if message.data != '':
-                    unique_flights.append({'timestamp': message.timestamp,'seq': message.sequence, 'msg_data':message.data, 'address':message.data['icao_address']})            
-            # sort by date
-            unique_flights.sort(key=lambda item:item['timestamp'], reverse=True)
-            # Keep only the latest message
-            distinct_messages = {i['address']:i for i in reversed(unique_flights)}.values()
-            
-        except KeyError as ke: 
-
-            logger.error("Error in sorting distinct messages, ICAO name not defined %s" % ke)                     
-            distinct_messages = []
-        rid_flights = []
-        
-        for all_observations_messages in distinct_messages:                   
-            all_recent_positions = []
-            recent_paths = []
-            try:
-                observation_data = all_observations_messages['msg_data']                
-            except KeyError as ke:
-                logger.error("Error in data in the stream %s" % ke)                
-            else:
-                try:                
-                    observation_metadata = observation_data['metadata']
-                    observation_metadata_dict = json.loads(observation_metadata)
-                    recent_positions = observation_metadata_dict['recent_positions']
-
-                    for recent_position in recent_positions:    
-                        all_recent_positions.append(Position(lat=recent_position['position']['lat'], lng= recent_position['position']['lng'], alt = recent_position['position']['alt']))
-
-                    recent_paths.append(RIDPositions(positions = all_recent_positions))
-                    
-                except KeyError as ke:
-                    logger.error("Error in metadata data in the stream %s" % ke)
-                    
-            
-            most_recent_position = Position(lat=observation_data['lat_dd'], lng=observation_data['lon_dd'] ,alt= observation_data['altitude_mm'])
-
-            current_flight = RIDFlight(id=observation_data['icao_address'], most_recent_position= most_recent_position,recent_paths = recent_paths)
-
-            rid_flights.append(current_flight)
-        
-        rid_display_data = RIDDisplayDataResponse(flights=rid_flights, clusters = [])        
-        rid_flights_dict = my_rid_output_helper.make_json_compatible(rid_display_data)
-        
-        return JsonResponse({"flights":rid_flights_dict['flights'], "clusters": rid_flights_dict['clusters']},  status=200, content_type='application/json')
-    else:
-        view_port_error = {
-            "message": "A incorrect view port bbox was provided"}
-        return JsonResponse(json.dumps(view_port_error), status=400, content_type='application/json')
-
-        
-@api_view(['PUT'])
-@requires_scopes(['rid.inject_test_data'])
-def create_test(request, test_id):
-    ''' This is the end point for the rid_qualifier to get details of a flight '''
-    
-    rid_qualifier_payload = request.data
-    
-    
-    try:
-        requested_flights = rid_qualifier_payload['requested_flights']        
-    except KeyError as ke:   
-        msg = HTTPErrorResponse(message="Requested Flights not present in the payload", status= 400)
-        msg_dict = asdict(msg)
-        return JsonResponse(msg_dict['message'], status=msg_dict['status'])
-    
-
-    r = get_redis()
-
-    test_id = 'rid-test_' + str(test_id)
-    # Test already exists
-    if r.exists(test_id):
-        return JsonResponse({}, status=409)
-    else:
-        # Create a ISA in the DSS
-        now = arrow.now()
-        r.set(test_id, json.dumps({'created_at':now.isoformat()}))
-        r.expire(test_id, timedelta(seconds=30))            
-        # TODO process requested flights
-        stream_rid_test_data.delay(requested_flights = json.dumps(requested_flights))  # Send a job to the task queue
-        # stream_rid_test_data_v22.delay(requested_flights = json.dumps(requested_flights))  # Send a job to the task queue
-        
-   
-    create_test_response = CreateTestResponse(injected_flights = requested_flights, version = 1)
-
-    return JsonResponse(asdict(create_test_response), status=200)
-
-@api_view(['DELETE'])
-@requires_scopes(['rid.inject_test_data'])
-def delete_test(request, test_id, version):
-    ''' This is the end point for the rid_qualifier to get details of a flight '''
-    # Deleteing test
-    test_id = str(test_id)
-    r = get_redis()
-
-    if r.exists(test_id):
-        r.delete(test_id)
-        
-    return JsonResponse({}, status=200)
-
+from requests.adapters import HTTPResponse
+from auth_helper.utils import requires_scopes
+import json
+from dataclasses import asdict, is_dataclass
+from . import view_port_ops
+from django.http import HttpResponse
+from rest_framework.decorators import api_view
+from django.http import JsonResponse
+from . import dss_rid_helper
+from datetime import timedelta
+import uuid
+import arrow
+from auth_helper.common import get_redis
+from .rid_utils import  RIDDisplayDataResponse, Position,RIDPositions, RIDFlight, CreateSubscriptionResponse, HTTPErrorResponse, CreateTestResponse,LatLngPoint,RIDFlightDetails, RIDCapabilitiesResponse
+from uss_operations.uss_data_definitions import FlightDetailsSuccessResponse, FlightDetailsNotFoundMessage
+
+import shapely.geometry
+import hashlib
+from flight_feed_operations import flight_stream_helper
+from uuid import UUID
+import logging
+from typing import Any
+from .tasks import stream_rid_test_data_v22,stream_rid_test_data, run_ussp_polling_for_rid
+import time
+from dotenv import load_dotenv, find_dotenv
+load_dotenv(find_dotenv())
+logger = logging.getLogger('django')
+
+class RIDOutputHelper():
+        
+    def make_json_compatible(self, struct: Any) -> Any:
+        if isinstance(struct, tuple) and hasattr(struct, '_asdict'):
+            return {k: self.make_json_compatible(v) for k, v in struct._asdict().items()}
+        elif isinstance(struct, dict):
+            return {k: self.make_json_compatible(v) for k, v in struct.items()}
+        elif isinstance(struct, str):
+            return struct
+        try:
+            return [self.make_json_compatible(v) for v in struct]
+        except TypeError:
+            return struct
+
+class EnhancedJSONEncoder(json.JSONEncoder):
+        def default(self, o):
+            if is_dataclass(o):
+                return asdict(o)
+            return super().default(o)
+
+
+
+class SubscriptionHelper():
+    """
+    A class to help with DSS subscriptions, check if a subscription exists or create a new one  
+
+    """
+    def __init__(self):
+        
+        self.my_rid_output_helper = RIDOutputHelper()
+
+    def check_subscription_exists(self, view) -> bool:
+        r = get_redis()
+        subscription_found = False
+        view_hash = int(hashlib.sha256(view.encode('utf-8')).hexdigest(), 16) % 10**8
+        view_sub = 'view_sub-'+ str(view_hash)
+        subscription_found = r.exists(view_sub)        
+        return subscription_found
+
+    def create_new_subscription(self, request_id, view:str, vertex_list:list):
+        subscription_time_delta = 15        
+        myDSSubscriber = dss_rid_helper.RemoteIDOperations()        
+        subscription_r = myDSSubscriber.create_dss_subscription(vertex_list=vertex_list, view=view, request_uuid=request_id, subscription_time_delta = subscription_time_delta)      
+        subscription_response = self.my_rid_output_helper.make_json_compatible(subscription_r)
+        return subscription_response
+    
+    def start_ussp_polling(self):
+        """
+        This method starts the polling of USSP once a subscription has been created
+        """
+        pass
+
+@api_view(['GET'])
+@requires_scopes(['blender.read'])
+def get_rid_capabilities(request):
+    status = RIDCapabilitiesResponse(capabilities =["ASTMRID2022"])
+    return JsonResponse(json.loads(json.dumps(status, cls=EnhancedJSONEncoder)), status=200)
+
+
+@api_view(['PUT'])
+@requires_scopes(['blender.write'])
+def create_dss_subscription(request, *args, **kwargs):
+
+    ''' This module takes a lat, lng box from Flight Spotlight and puts in a subscription to the DSS for the ISA '''
+    
+    my_rid_output_helper = RIDOutputHelper()
+    try:
+        view = request.query_params['view']
+        view_port = [float(i) for i in view.split(",")]
+    except Exception as ke:
+        incorrect_parameters = {"message": "A view bounding box is necessary with four values: lat1,lng1,lat2,lng2."}
+        return HttpResponse(json.dumps(incorrect_parameters), status=400)
+
+    view_port_valid = view_port_ops.check_view_port(view_port_coords=view_port)
+
+    if not view_port_valid:
+        incorrect_parameters = {"message": "A view bounding box is necessary with four values: lat1,lng1,lat2,lng2."}
+        return HttpResponse(json.dumps(incorrect_parameters), status=400)
+
+    b = shapely.geometry.box(view_port[1], view_port[0], view_port[3], view_port[2])
+    co_ordinates = list(zip(*b.exterior.coords.xy))
+    
+    # Convert bounds vertex list
+    vertex_list = []
+    for cur_co_ordinate in co_ordinates:
+        lat_lng = {"lng": 0, "lat": 0}
+        lat_lng["lng"] = cur_co_ordinate[0]
+        lat_lng["lat"] = cur_co_ordinate[1]
+        vertex_list.append(lat_lng)
+    # remove the final point
+    vertex_list.pop()
+    
+    request_id = str(uuid.uuid4())
+    # TODO: Make this a asnyc call
+    my_subscription_helper = SubscriptionHelper()
+    subscription_r = my_subscription_helper.create_new_subscription(request_id=request_id, vertex_list=vertex_list, view=view)
+    
+    if subscription_r.created:
+        m = CreateSubscriptionResponse(message= "DSS Subscription created",id=request_id, dss_subscription_response= subscription_r)
+        status = 201        
+        # run_ussp_polling_for_rid.delay()
+        
+    else:
+        m = CreateSubscriptionResponse(message= "Error in creating DSS Subscription, please check the log or contact your administrator.",id=request_id, dss_subscription_response= asdict(subscription_r))
+        m = {"message": "Error in creating DSS Subscription, please check the log or contact your administrator.", 'id': request_id}
+        status = 400
+    msg = my_rid_output_helper.make_json_compatible(m)    
+    return HttpResponse(json.dumps(msg), status=status, content_type='application/json')
+
+
+@api_view(['GET'])
+@requires_scopes(['blender.read'])
+def get_rid_data(request, subscription_id):
+    ''' This is the GET endpoint for remote id data given a DSS subscription id. Blender will store flight URLs and everytime the data is queried'''
+
+    try:
+        is_uuid = UUID(subscription_id, version=4)
+    except ValueError as ve:
+        return HttpResponse("Incorrect UUID passed in the parameters, please send a valid subscription ID", status=400, mimetype='application/json')
+
+    r = get_redis()
+    flights_dict = {}
+    # Get the flights URL from the DSS and put it in
+    # reasonably we wont have more than 500 subscriptions active
+    sub_to_check = 'sub-' + subscription_id
+
+    if r.exists(sub_to_check):
+        stored_subscription_details = "all_uss_flights:"+ subscription_id
+        flights_dict = r.get(stored_subscription_details)
+        logger.info("Sleeping 2 seconds..")
+        time.sleep(2)
+        # run_ussp_polling_for_rid.delay()
+
+
+    if bool(flights_dict):
+        # TODO for Pull operations Flights Dict is not being used at all
+        all_flights_rid_data = []
+        stream_ops = flight_stream_helper.StreamHelperOps()
+        push_cg = stream_ops.push_cg()
+        obs_helper = flight_stream_helper.ObservationReadOperations()
+        all_flights_rid_data = obs_helper.get_observations(push_cg)
+
+        return HTTPResponse(json.dumps(all_flights_rid_data), status=200, content_type='application/json')
+    else:
+        return HTTPResponse(json.dumps({}), status=404, content_type='application/json')
+
+
+@api_view(['POST'])
+@requires_scopes(['dss.write.identification_service_areas'])
+def dss_isa_callback(request, subscription_id):
+    ''' This is the call back end point that other USSes in the DSS network call once a subscription is updated '''
+    service_areas = request.get('service_area', 0)
+    
+    try:
+        assert service_areas != 0
+        r = get_redis()
+        # Get the flights URL from the DSS and put it in the flights_url
+        flights_key = "all_uss_flights:" + subscription_id
+        subscription_view_key = "sub-" + subscription_id        
+        flights_dict = r.hgetall(flights_key)        
+        subscription_view = r.get(subscription_view_key)       
+
+        all_flights_url = flights_dict['all_flights_url']
+        logging.info(all_flights_url)
+        for new_flight in service_areas:
+            all_flights_url += new_flight['flights_url'] + \
+                '?view=' + subscription_view + " "
+
+        flights_dict["all_uss_flights"] = all_flights_url
+        r.hmset(flights_key, flights_dict)
+        r.expire(name = flights_key, time=30)# if a AOI is updated then keep the subscription active for 30 seconds
+
+    except AssertionError as ae:
+        return HttpResponse("Incorrect data in the POST URL", status=400, content_type='application/json')
+
+    else:
+        # All OK return a empty response
+        return HttpResponse(status=204, content_type='application/json')
+
+
+@api_view(['GET'])
+@requires_scopes(['dss.read.identification_service_areas'])
+def get_flight_data(request, flight_id):
+    ''' This is the end point for the rid_qualifier to get details of a flight '''
+    r = get_redis()
+    flight_details_storage = 'flight_details:' + flight_id
+    if r.exists(flight_details_storage):
+        flight_details = r.get(flight_details_storage)
+        location = LatLngPoint(lat= flight_detail['location']['lat'], lng = flight_detail['location']['lng'])
+        flight_detail = RIDOperatorDetails(id = flight_details['id'], operator_id=flight_detail['operator_id'], operator_location=location, operator_description = flight_details['operator_description'], auth_data={}, serial_number=flight_detail['serial_number'], registration_number = flight_detail['registration_number'])
+        flight_details_full = OperatorDetailsSuccessResponse(details = flight_detail)
+        return JsonResponse(json.loads(json.dumps(asdict(flight_details_full))), status=200, mimetype='application/json')
+    else:
+        fd = FlightDetailsNotFoundMessage(message="The requested flight could not be found")
+        return JsonResponse(json.loads(json.dumps(asdict(fd))), status=404, mimetype='application/json')
+
+@api_view(['GET'])
+@requires_scopes(['dss.read.identification_service_areas'])
+def get_display_data(request):
+    ''' This is the end point for the rid_qualifier test DSS network call once a subscription is updated '''
+
+    # get the view bounding box
+    # get the existing subscription id , if no subscription exists, then reject
+    request_id = str(uuid.uuid4())
+    my_rid_output_helper = RIDOutputHelper()
+    try:
+        view = request.query_params['view']
+        view_port = [float(i) for i in view.split(",")]
+    except Exception as ke:
+        incorrect_parameters = {"message": "A view bbox is necessary with four values: minx, miny, maxx and maxy"}
+        return HttpResponse(json.dumps(incorrect_parameters), status=400, content_type='application/json')
+    
+    view_port_valid = view_port_ops.check_view_port(view_port_coords=view_port)
+
+    b = shapely.geometry.box(view_port[1], view_port[0], view_port[3], view_port[2])
+    co_ordinates = list(zip(*b.exterior.coords.xy))
+    # Convert bounds vertex list
+    vertex_list = []
+    for cur_co_ordinate in co_ordinates:
+        lat_lng = {"lng": 0, "lat": 0}
+        lat_lng["lng"] = cur_co_ordinate[0]
+        lat_lng["lat"] = cur_co_ordinate[1]
+        vertex_list.append(lat_lng)
+    # remove the final point
+    vertex_list.pop()
+
+    if view_port_valid:
+        # stream_id = hashlib.md5(view.encode('utf-8')).hexdigest()
+        # create a subscription
+        my_subscription_helper = SubscriptionHelper()
+        subscription_exists = my_subscription_helper.check_subscription_exists(view)        
+        if not subscription_exists:            
+            logger.info("Creating Subscription..")
+            subscription_response = my_subscription_helper.create_new_subscription(request_id=request_id, vertex_list=vertex_list, view= view)
+            run_ussp_polling_for_rid.delay()
+            logger.info("Sleeping 2 seconds..")
+            time.sleep(2)
+
+            logger.debug(subscription_response)
+
+        # TODO: Get existing flight details from subscription
+        stream_ops = flight_stream_helper.StreamHelperOps()
+        pull_cg = stream_ops.get_pull_cg()
+        all_streams_messages = pull_cg.read()
+        
+        unique_flights = []
+        # Keep only the latest message
+        try:
+            for message in all_streams_messages:     
+                if message.data != '':
+                    unique_flights.append({'timestamp': message.timestamp,'seq': message.sequence, 'msg_data':message.data, 'address':message.data['icao_address']})            
+            # sort by date
+            unique_flights.sort(key=lambda item:item['timestamp'], reverse=True)
+            # Keep only the latest message
+            distinct_messages = {i['address']:i for i in reversed(unique_flights)}.values()
+            
+        except KeyError as ke: 
+
+            logger.error("Error in sorting distinct messages, ICAO name not defined %s" % ke)                     
+            distinct_messages = []
+        rid_flights = []
+        
+        for all_observations_messages in distinct_messages:                   
+            all_recent_positions = []
+            recent_paths = []
+            try:
+                observation_data = all_observations_messages['msg_data']                
+            except KeyError as ke:
+                logger.error("Error in data in the stream %s" % ke)                
+            else:
+                try:                
+                    observation_metadata = observation_data['metadata']
+                    observation_metadata_dict = json.loads(observation_metadata)
+                    recent_positions = observation_metadata_dict['recent_positions']
+
+                    for recent_position in recent_positions:    
+                        all_recent_positions.append(Position(lat=recent_position['position']['lat'], lng= recent_position['position']['lng'], alt = recent_position['position']['alt']))
+
+                    recent_paths.append(RIDPositions(positions = all_recent_positions))
+                    
+                except KeyError as ke:
+                    logger.error("Error in metadata data in the stream %s" % ke)
+                    
+            
+            most_recent_position = Position(lat=observation_data['lat_dd'], lng=observation_data['lon_dd'] ,alt= observation_data['altitude_mm'])
+
+            current_flight = RIDFlight(id=observation_data['icao_address'], most_recent_position= most_recent_position,recent_paths = recent_paths)
+
+            rid_flights.append(current_flight)
+        
+        rid_display_data = RIDDisplayDataResponse(flights=rid_flights, clusters = [])        
+        rid_flights_dict = my_rid_output_helper.make_json_compatible(rid_display_data)
+        
+        return JsonResponse({"flights":rid_flights_dict['flights'], "clusters": rid_flights_dict['clusters']},  status=200, content_type='application/json')
+    else:
+        view_port_error = {
+            "message": "A incorrect view port bbox was provided"}
+        return JsonResponse(json.dumps(view_port_error), status=400, content_type='application/json')
+
+        
+@api_view(['PUT'])
+@requires_scopes(['rid.inject_test_data'])
+def create_test(request, test_id):
+    ''' This is the end point for the rid_qualifier to get details of a flight '''
+    
+    rid_qualifier_payload = request.data
+    
+    
+    try:
+        requested_flights = rid_qualifier_payload['requested_flights']        
+    except KeyError as ke:   
+        msg = HTTPErrorResponse(message="Requested Flights not present in the payload", status= 400)
+        msg_dict = asdict(msg)
+        return JsonResponse(msg_dict['message'], status=msg_dict['status'])
+    
+
+    r = get_redis()
+
+    test_id = 'rid-test_' + str(test_id)
+    # Test already exists
+    if r.exists(test_id):
+        return JsonResponse({}, status=409)
+    else:
+        # Create a ISA in the DSS
+        now = arrow.now()
+        r.set(test_id, json.dumps({'created_at':now.isoformat()}))
+        r.expire(test_id, timedelta(seconds=30))            
+        # TODO process requested flights
+        stream_rid_test_data.delay(requested_flights = json.dumps(requested_flights))  # Send a job to the task queue
+        # stream_rid_test_data_v22.delay(requested_flights = json.dumps(requested_flights))  # Send a job to the task queue
+        
+   
+    create_test_response = CreateTestResponse(injected_flights = requested_flights, version = 1)
+
+    return JsonResponse(asdict(create_test_response), status=200)
+
+@api_view(['DELETE'])
+@requires_scopes(['rid.inject_test_data'])
+def delete_test(request, test_id, version):
+    ''' This is the end point for the rid_qualifier to get details of a flight '''
+    # Deleteing test
+    test_id = str(test_id)
+    r = get_redis()
+
+    if r.exists(test_id):
+        r.delete(test_id)
+        
+    return JsonResponse({}, status=200)
+