--- conflicted
+++ resolved
@@ -68,21 +68,12 @@
         subscription_response = {"created": 0, "subscription_id": 0, "notification_index": 0}
             
         my_authorization_helper = AuthorityCredentialsGetter()
-<<<<<<< HEAD
-        audience = env.get("SELF_DSS_AUDIENCE", "")
-        auth_token = my_authorization_helper.get_cached_credentials(audience)
-        
-        error = auth_token.get("error")
-        if error: 
-            current_app.logger.error("Error in getting Authority Access Token %s:" % auth_token)
-=======
         audience = env.get("SELF_DSS_AUDIENCE", 0)
         if audience == 0:
             current_app.logging.error("Error in getting Authority Access Token SELF_DSS_AUDIENCE is not set in the environment")
         else:
             auth_token = my_authorization_helper.get_cached_credentials(audience)
             error = auth_token.get("error")
->>>>>>> 7db8db02
             
         try: 
             assert error is None
@@ -113,11 +104,7 @@
                 assert dss_r.status_code == 200
                 subscription_response["created"] = 1
             except AssertionError as ae: 
-<<<<<<< HEAD
-                current_app.logger.error("Error in creating subscription in the DSS %s:" % r.text)
-=======
                 current_app.logger.error("Error in creating subscription in the DSS %s" % r.text)
->>>>>>> 7db8db02
                 return subscription_response
             else: 	
                 dss_response = dss_r.json()
