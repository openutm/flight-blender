import json
from functools import wraps
from os import environ as env

import jwt
import requests
from django.contrib.auth import authenticate
from django.http import JsonResponse
from dotenv import find_dotenv, load_dotenv

load_dotenv(find_dotenv())


def jwt_get_username_from_payload_handler(payload):
    username = payload.get("sub").replace("|", ".")
    authenticate(remote_user=username)
    return username


def requires_scopes(required_scopes):
    """Determines if the required scope is present in the access token
    Args:
        required_scopes (list): The scopes required to access the resource
    """

    s = requests.Session()

    def require_scope(f):
        @wraps(f)
        def decorated(*args, **kwargs):
            # Set the audience of the instance
            API_IDENTIFIER = env.get("PASSPORT_AUDIENCE", "testflight.flightblender.com")
            # Check if the setting is Debug
            BYPASS_AUTH_TOKEN_VERIFICATION = int(env.get("BYPASS_AUTH_TOKEN_VERIFICATION", 0))
            # Use the OAUTH 2.0 standard endpoint
            PASSPORT_JWKS_URL = "{}/.well-known/jwks.json".format(env.get("PASSPORT_URL", "http://local.test:9000"))

            # Get the authorization Metadata
            request = args[0]
            auth = request.META.get("HTTP_AUTHORIZATION", None)
            # If no authorization data provided, then reject the request
            if auth and len(parts := auth.split()) > 1:
                token = parts[1]
            else:
                response = JsonResponse({"detail": "Authentication credentials were not provided"})
                response.status_code = 401
                return response
            # If the token is not decoded properly, the token was provided but is incorrect, return a 401
            try:
                unverified_token_headers = jwt.get_unverified_header(token)
            except jwt.DecodeError as de:
                response = JsonResponse({"detail": "Bearer token could not be decoded properly"})
                response.status_code = 401
                return response

            if BYPASS_AUTH_TOKEN_VERIFICATION:
<<<<<<< HEAD
                # Debug mode, no need to verify signatures 
                try: 
                    unverified_token_details = jwt.decode(token,algorithms=['RS256'],options={"verify_signature": False})                       
                    
                except jwt.DecodeError as de:    
                    response = JsonResponse({'detail': 'Invalid token provided'})
                    response.status_code = 401                    
=======
                # Debug mode, no need to verify signatures
                try:
                    unverified_token_details = jwt.decode(token, algorithms=["RS256"], options={"verify_signature": False})
                except jwt.DecodeError as de:
                    response = JsonResponse({"detail": "Invalid token provided"})
                    response.status_code = 401
>>>>>>> 7f11bccc
                    return response

                try:
                    assert "aud" in unverified_token_details
                    assert unverified_token_details["aud"] != ""
                except AssertionError as ae:
                    response = JsonResponse({"detail": "Incomplete token provided, audience claim must be present and should and not empty"})
                    response.status_code = 401
                    return response

                return f(*args, **kwargs)

            # Get the Public key JWKS by making a request
            try:
                jwks_data = s.get(PASSPORT_JWKS_URL).json()
            except requests.exceptions.RequestException as err:
                response = JsonResponse({"detail": "Public Key Server necessary to validate the token could not be reached"})
                response.status_code = 400
                return response
            # This assumes JWKS (key set) / multiple keys, perhaps have a way to parse JWK only (single key)
            jwks = jwks_data
            public_keys = {}
            for jwk in jwks["keys"]:
                kid = jwk["kid"]
                public_keys[kid] = jwt.algorithms.RSAAlgorithm.from_jwk(json.dumps(jwk))

            # Check the token has a key id
            try:
                kid = unverified_token_headers["kid"]
            except (KeyError, ValueError) as ve:
                response = JsonResponse({"detail": "There is no kid provided in the token headers / token cannot be verified"})
                response.status_code = 401
                return response
            # Check the public key has the same kid
            try:
                assert kid in public_keys
            except AssertionError as ae:
                response = JsonResponse({"detail": "Error in parsing public keys, the signing key id {kid} is not present in JWKS".format(kid=kid)})
                response.status_code = 401
                return response
            else:
                public_key = public_keys[kid]

            # Public key and unverified token headers processed, decode the token with verification
            try:
                decoded = jwt.decode(
                    token,
                    public_key,
                    audience=API_IDENTIFIER,
                    algorithms=["RS256"],
                    options={"require": ["exp", "iss", "aud"]},
                )
            except jwt.ImmatureSignatureError as es:
                response = JsonResponse({"detail": "Token Signature has is not valid"})
                response.status_code = 401
                return response
            except jwt.ExpiredSignatureError as es:
                response = JsonResponse({"detail": "Token Signature has expired"})
                response.status_code = 401
                return response
            except jwt.InvalidAudienceError as es:
                response = JsonResponse({"detail": "Invalid audience in token"})
                response.status_code = 401
                return response
            except jwt.InvalidIssuerError as es:
                response = JsonResponse({"detail": "Invalid issuer for token"})
                response.status_code = 401
                return response
            except jwt.InvalidSignatureError as es:
                response = JsonResponse({"detail": "Invalid signature in token"})
                response.status_code = 401
                return response
            except jwt.DecodeError as es:
                response = JsonResponse({"detail": "Token canot be decoded"})
                response.status_code = 401
                return response
            except Exception as e:
                response = JsonResponse({"detail": "Invalid token"})
                response.status_code = 401
                return response

            if decoded.get("scope"):
                token_scopes = decoded["scope"].split()
                token_scopes_set = set(token_scopes)
                if set(required_scopes).issubset(token_scopes_set):
                    return f(*args, **kwargs)
            response = JsonResponse({"message": "You don't have access to this resource"})
            response.status_code = 403
            return response

        return decorated

    return require_scope


class BearerAuth(requests.auth.AuthBase):
    def __init__(self, token):
        self.token = token

    def __call__(self, r):
        r.headers["authorization"] = "Bearer " + self.token
        return r
<|MERGE_RESOLUTION|>--- conflicted
+++ resolved
@@ -1,174 +1,165 @@
-import json
-from functools import wraps
-from os import environ as env
-
-import jwt
-import requests
-from django.contrib.auth import authenticate
-from django.http import JsonResponse
-from dotenv import find_dotenv, load_dotenv
-
-load_dotenv(find_dotenv())
-
-
-def jwt_get_username_from_payload_handler(payload):
-    username = payload.get("sub").replace("|", ".")
-    authenticate(remote_user=username)
-    return username
-
-
-def requires_scopes(required_scopes):
-    """Determines if the required scope is present in the access token
-    Args:
-        required_scopes (list): The scopes required to access the resource
-    """
-
-    s = requests.Session()
-
-    def require_scope(f):
-        @wraps(f)
-        def decorated(*args, **kwargs):
-            # Set the audience of the instance
-            API_IDENTIFIER = env.get("PASSPORT_AUDIENCE", "testflight.flightblender.com")
-            # Check if the setting is Debug
-            BYPASS_AUTH_TOKEN_VERIFICATION = int(env.get("BYPASS_AUTH_TOKEN_VERIFICATION", 0))
-            # Use the OAUTH 2.0 standard endpoint
-            PASSPORT_JWKS_URL = "{}/.well-known/jwks.json".format(env.get("PASSPORT_URL", "http://local.test:9000"))
-
-            # Get the authorization Metadata
-            request = args[0]
-            auth = request.META.get("HTTP_AUTHORIZATION", None)
-            # If no authorization data provided, then reject the request
-            if auth and len(parts := auth.split()) > 1:
-                token = parts[1]
-            else:
-                response = JsonResponse({"detail": "Authentication credentials were not provided"})
-                response.status_code = 401
-                return response
-            # If the token is not decoded properly, the token was provided but is incorrect, return a 401
-            try:
-                unverified_token_headers = jwt.get_unverified_header(token)
-            except jwt.DecodeError as de:
-                response = JsonResponse({"detail": "Bearer token could not be decoded properly"})
-                response.status_code = 401
-                return response
-
-            if BYPASS_AUTH_TOKEN_VERIFICATION:
-<<<<<<< HEAD
-                # Debug mode, no need to verify signatures 
-                try: 
-                    unverified_token_details = jwt.decode(token,algorithms=['RS256'],options={"verify_signature": False})                       
-                    
-                except jwt.DecodeError as de:    
-                    response = JsonResponse({'detail': 'Invalid token provided'})
-                    response.status_code = 401                    
-=======
-                # Debug mode, no need to verify signatures
-                try:
-                    unverified_token_details = jwt.decode(token, algorithms=["RS256"], options={"verify_signature": False})
-                except jwt.DecodeError as de:
-                    response = JsonResponse({"detail": "Invalid token provided"})
-                    response.status_code = 401
->>>>>>> 7f11bccc
-                    return response
-
-                try:
-                    assert "aud" in unverified_token_details
-                    assert unverified_token_details["aud"] != ""
-                except AssertionError as ae:
-                    response = JsonResponse({"detail": "Incomplete token provided, audience claim must be present and should and not empty"})
-                    response.status_code = 401
-                    return response
-
-                return f(*args, **kwargs)
-
-            # Get the Public key JWKS by making a request
-            try:
-                jwks_data = s.get(PASSPORT_JWKS_URL).json()
-            except requests.exceptions.RequestException as err:
-                response = JsonResponse({"detail": "Public Key Server necessary to validate the token could not be reached"})
-                response.status_code = 400
-                return response
-            # This assumes JWKS (key set) / multiple keys, perhaps have a way to parse JWK only (single key)
-            jwks = jwks_data
-            public_keys = {}
-            for jwk in jwks["keys"]:
-                kid = jwk["kid"]
-                public_keys[kid] = jwt.algorithms.RSAAlgorithm.from_jwk(json.dumps(jwk))
-
-            # Check the token has a key id
-            try:
-                kid = unverified_token_headers["kid"]
-            except (KeyError, ValueError) as ve:
-                response = JsonResponse({"detail": "There is no kid provided in the token headers / token cannot be verified"})
-                response.status_code = 401
-                return response
-            # Check the public key has the same kid
-            try:
-                assert kid in public_keys
-            except AssertionError as ae:
-                response = JsonResponse({"detail": "Error in parsing public keys, the signing key id {kid} is not present in JWKS".format(kid=kid)})
-                response.status_code = 401
-                return response
-            else:
-                public_key = public_keys[kid]
-
-            # Public key and unverified token headers processed, decode the token with verification
-            try:
-                decoded = jwt.decode(
-                    token,
-                    public_key,
-                    audience=API_IDENTIFIER,
-                    algorithms=["RS256"],
-                    options={"require": ["exp", "iss", "aud"]},
-                )
-            except jwt.ImmatureSignatureError as es:
-                response = JsonResponse({"detail": "Token Signature has is not valid"})
-                response.status_code = 401
-                return response
-            except jwt.ExpiredSignatureError as es:
-                response = JsonResponse({"detail": "Token Signature has expired"})
-                response.status_code = 401
-                return response
-            except jwt.InvalidAudienceError as es:
-                response = JsonResponse({"detail": "Invalid audience in token"})
-                response.status_code = 401
-                return response
-            except jwt.InvalidIssuerError as es:
-                response = JsonResponse({"detail": "Invalid issuer for token"})
-                response.status_code = 401
-                return response
-            except jwt.InvalidSignatureError as es:
-                response = JsonResponse({"detail": "Invalid signature in token"})
-                response.status_code = 401
-                return response
-            except jwt.DecodeError as es:
-                response = JsonResponse({"detail": "Token canot be decoded"})
-                response.status_code = 401
-                return response
-            except Exception as e:
-                response = JsonResponse({"detail": "Invalid token"})
-                response.status_code = 401
-                return response
-
-            if decoded.get("scope"):
-                token_scopes = decoded["scope"].split()
-                token_scopes_set = set(token_scopes)
-                if set(required_scopes).issubset(token_scopes_set):
-                    return f(*args, **kwargs)
-            response = JsonResponse({"message": "You don't have access to this resource"})
-            response.status_code = 403
-            return response
-
-        return decorated
-
-    return require_scope
-
-
-class BearerAuth(requests.auth.AuthBase):
-    def __init__(self, token):
-        self.token = token
-
-    def __call__(self, r):
-        r.headers["authorization"] = "Bearer " + self.token
-        return r
+import json
+from functools import wraps
+from os import environ as env
+
+import jwt
+import requests
+from django.contrib.auth import authenticate
+from django.http import JsonResponse
+from dotenv import find_dotenv, load_dotenv
+
+load_dotenv(find_dotenv())
+
+
+def jwt_get_username_from_payload_handler(payload):
+    username = payload.get("sub").replace("|", ".")
+    authenticate(remote_user=username)
+    return username
+
+
+def requires_scopes(required_scopes):
+    """Determines if the required scope is present in the access token
+    Args:
+        required_scopes (list): The scopes required to access the resource
+    """
+
+    s = requests.Session()
+
+    def require_scope(f):
+        @wraps(f)
+        def decorated(*args, **kwargs):
+            # Set the audience of the instance
+            API_IDENTIFIER = env.get("PASSPORT_AUDIENCE", "testflight.flightblender.com")
+            # Check if the setting is Debug
+            BYPASS_AUTH_TOKEN_VERIFICATION = int(env.get("BYPASS_AUTH_TOKEN_VERIFICATION", 0))
+            # Use the OAUTH 2.0 standard endpoint
+            PASSPORT_JWKS_URL = "{}/.well-known/jwks.json".format(env.get("PASSPORT_URL", "http://local.test:9000"))
+
+            # Get the authorization Metadata
+            request = args[0]
+            auth = request.META.get("HTTP_AUTHORIZATION", None)
+            # If no authorization data provided, then reject the request
+            if auth and len(parts := auth.split()) > 1:
+                token = parts[1]
+            else:
+                response = JsonResponse({"detail": "Authentication credentials were not provided"})
+                response.status_code = 401
+                return response
+            # If the token is not decoded properly, the token was provided but is incorrect, return a 401
+            try:
+                unverified_token_headers = jwt.get_unverified_header(token)
+            except jwt.DecodeError as de:
+                response = JsonResponse({"detail": "Bearer token could not be decoded properly"})
+                response.status_code = 401
+                return response
+
+            if BYPASS_AUTH_TOKEN_VERIFICATION:
+                # Debug mode, no need to verify signatures 
+                try: 
+                    unverified_token_details = jwt.decode(token,algorithms=['RS256'],options={"verify_signature": False})                       
+                    
+                except jwt.DecodeError as de:    
+                    response = JsonResponse({'detail': 'Invalid token provided'})
+                    response.status_code = 401                    
+                    return response
+
+                try:
+                    assert "aud" in unverified_token_details
+                    assert unverified_token_details["aud"] != ""
+                except AssertionError as ae:
+                    response = JsonResponse({"detail": "Incomplete token provided, audience claim must be present and should and not empty"})
+                    response.status_code = 401
+                    return response
+
+                return f(*args, **kwargs)
+
+            # Get the Public key JWKS by making a request
+            try:
+                jwks_data = s.get(PASSPORT_JWKS_URL).json()
+            except requests.exceptions.RequestException as err:
+                response = JsonResponse({"detail": "Public Key Server necessary to validate the token could not be reached"})
+                response.status_code = 400
+                return response
+            # This assumes JWKS (key set) / multiple keys, perhaps have a way to parse JWK only (single key)
+            jwks = jwks_data
+            public_keys = {}
+            for jwk in jwks["keys"]:
+                kid = jwk["kid"]
+                public_keys[kid] = jwt.algorithms.RSAAlgorithm.from_jwk(json.dumps(jwk))
+
+            # Check the token has a key id
+            try:
+                kid = unverified_token_headers["kid"]
+            except (KeyError, ValueError) as ve:
+                response = JsonResponse({"detail": "There is no kid provided in the token headers / token cannot be verified"})
+                response.status_code = 401
+                return response
+            # Check the public key has the same kid
+            try:
+                assert kid in public_keys
+            except AssertionError as ae:
+                response = JsonResponse({"detail": "Error in parsing public keys, the signing key id {kid} is not present in JWKS".format(kid=kid)})
+                response.status_code = 401
+                return response
+            else:
+                public_key = public_keys[kid]
+
+            # Public key and unverified token headers processed, decode the token with verification
+            try:
+                decoded = jwt.decode(
+                    token,
+                    public_key,
+                    audience=API_IDENTIFIER,
+                    algorithms=["RS256"],
+                    options={"require": ["exp", "iss", "aud"]},
+                )
+            except jwt.ImmatureSignatureError as es:
+                response = JsonResponse({"detail": "Token Signature has is not valid"})
+                response.status_code = 401
+                return response
+            except jwt.ExpiredSignatureError as es:
+                response = JsonResponse({"detail": "Token Signature has expired"})
+                response.status_code = 401
+                return response
+            except jwt.InvalidAudienceError as es:
+                response = JsonResponse({"detail": "Invalid audience in token"})
+                response.status_code = 401
+                return response
+            except jwt.InvalidIssuerError as es:
+                response = JsonResponse({"detail": "Invalid issuer for token"})
+                response.status_code = 401
+                return response
+            except jwt.InvalidSignatureError as es:
+                response = JsonResponse({"detail": "Invalid signature in token"})
+                response.status_code = 401
+                return response
+            except jwt.DecodeError as es:
+                response = JsonResponse({"detail": "Token canot be decoded"})
+                response.status_code = 401
+                return response
+            except Exception as e:
+                response = JsonResponse({"detail": "Invalid token"})
+                response.status_code = 401
+                return response
+
+            if decoded.get("scope"):
+                token_scopes = decoded["scope"].split()
+                token_scopes_set = set(token_scopes)
+                if set(required_scopes).issubset(token_scopes_set):
+                    return f(*args, **kwargs)
+            response = JsonResponse({"message": "You don't have access to this resource"})
+            response.status_code = 403
+            return response
+
+        return decorated
+
+    return require_scope
+
+
+class BearerAuth(requests.auth.AuthBase):
+    def __init__(self, token):
+        self.token = token
+
+    def __call__(self, r):
+        r.headers["authorization"] = "Bearer " + self.token
+        return r