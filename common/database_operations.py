--- conflicted
+++ resolved
@@ -5,14 +5,13 @@
 from dataclasses import asdict
 from datetime import datetime
 from uuid import UUID
-
+from typing import Union
 import arrow
 from django.db.models import QuerySet
 from django.db.utils import IntegrityError
 from dotenv import find_dotenv, load_dotenv
 
 from conformance_monitoring_operations.models import TaskScheduler
-<<<<<<< HEAD
 from flight_declaration_operations.models import (
     CompositeOperationalIntent,
     FlightDeclaration,
@@ -22,11 +21,9 @@
     PeerOperationalIntentDetail,
     PeerOperationalIntentReference,
 )
-=======
 from constraint_operations.data_definitions import Constraint as ConstraintData
 from constraint_operations.models import Constraint, ConstraintReference
 from flight_declaration_operations.models import FlightAuthorization, FlightDeclaration
->>>>>>> 752cfa7d
 from flight_feed_operations.data_definitions import SingleAirtrafficObservation
 from flight_feed_operations.models import FlightObeservation
 from notification_operations.models import OperatorRIDNotification
@@ -54,7 +51,6 @@
     A file to unify read and write operations to the database. Eventually caching etc. can be added via this file
     """
 
-<<<<<<< HEAD
     def get_peer_operational_intent_details_by_id(self, operational_intent_id: str) -> Union[None, PeerOperationalIntentDetail]:
         try:
             peer_operational_intent_detail = PeerOperationalIntentDetail.objects.get(id=operational_intent_id)
@@ -68,7 +64,6 @@
             return peer_operational_intent_reference
         except PeerOperationalIntentReference.DoesNotExist:
             return None
-=======
     def check_constraint_id_exists(self, constraint_id: str) -> bool:
         return Constraint.objects.filter(id=constraint_id).exists()
 
@@ -77,7 +72,6 @@
 
     def get_constraint_details(self, constraint_id: str) -> Constraint:
         return Constraint.objects.get(id=constraint_id)
->>>>>>> 752cfa7d
 
     def get_flight_observations(self, after_datetime: arrow.arrow.Arrow):
         observations = FlightObeservation.objects.filter(created_at__gte=after_datetime.isoformat()).order_by("created_at").values()
@@ -106,12 +100,12 @@
         except FlightDeclaration.DoesNotExist:
             return None
 
-<<<<<<< HEAD
     def check_composite_operational_intent_exists(self, flight_declaration_id: str) -> bool:
         composite_operational_intent_exists = CompositeOperationalIntent.objects.filter(declaration=flight_declaration_id).exists()
         return composite_operational_intent_exists
 
     def get_composite_operational_intent_by_declaration_id(self, flight_declaration_id: str) -> Union[None, CompositeOperationalIntent]:
+        
         try:
             return CompositeOperationalIntent.objects.get(declaration__id=flight_declaration_id)
 
@@ -121,9 +115,17 @@
     def get_flight_operational_intent_reference_by_flight_declaration_id(
         self, flight_declaration_id: str
     ) -> Union[None, FlightOperationalIntentReference]:
-=======
-    def get_flight_authorization_by_flight_declaration_obj(self, flight_declaration: FlightDeclaration) -> None | FlightAuthorization:
->>>>>>> 752cfa7d
+        """
+        Retrieves a FlightAuthorization object based on the given flight declaration ID.
+        Args:
+            flight_declaration_id (str): The ID of the flight declaration.
+        Returns:
+            Union[None, FlightAuthorization]: The FlightAuthorization object if found, otherwise None.
+        Raises:
+            FlightDeclaration.DoesNotExist: If the flight declaration with the given ID does not exist.
+            FlightAuthorization.DoesNotExist: If the flight authorization for the given flight declaration does not exist.
+        """
+
         try:
             flight_declaration = FlightDeclaration.objects.get(id=flight_declaration_id)
             flight_operational_intent_reference = FlightOperationalIntentReference.objects.get(declaration=flight_declaration)
@@ -144,11 +146,8 @@
         except FlightOperationalIntentReference.DoesNotExist:
             return None
 
-<<<<<<< HEAD
     def get_flight_operational_intent_reference_by_id(self, operational_intent_ref_id: str) -> Union[None, FlightOperationalIntentReference]:
-=======
-    def get_flight_authorization_by_flight_declaration(self, flight_declaration_id: str) -> None | FlightAuthorization:
->>>>>>> 752cfa7d
+    def get_flight_authorization_by_operational_intent_ref_id(self, operational_intent_ref_id: str) -> None | FlightAuthorization:
         """
         Retrieves a FlightOperationalIntentReference object based on the given flight declaration ID.
         Args:
@@ -166,7 +165,6 @@
         except FlightOperationalIntentReference.DoesNotExist:
             return None
 
-<<<<<<< HEAD
     def update_flight_operational_intent_reference_ovn(self, flight_operational_intent_referecne: FlightOperationalIntentReference, ovn: str) -> bool:
         try:
             flight_operational_intent_referecne.ovn = ovn
@@ -184,9 +182,6 @@
             return None
 
     def get_flight_operational_intent_details_by_declaration_id(self, declaration_id: str) -> Union[None, FlightOperationalIntentDetail]:
-=======
-    def get_flight_authorization_by_operational_intent_ref_id(self, operational_intent_ref_id: str) -> None | FlightAuthorization:
->>>>>>> 752cfa7d
         """
         Retrieves a FlightOperationalIntentReference object based on the given flight declaration ID.
         Args:
@@ -688,14 +683,10 @@
         except Exception:
             return False
 
-<<<<<<< HEAD
     def clear_stored_operational_intents(self):
-        try:
-            PeerOperationalIntentReference.objects.filter(is_live=False).delete()
-            PeerOperationalIntentDetail.objects.filter(is_live=False).delete()
-            return True
-        except Exception:
-=======
+        PeerOperationalIntentReference.objects.filter(is_live=False).delete()
+        PeerOperationalIntentDetail.objects.filter(is_live=False).delete()
+                                        
     def write_constraint_details(self, constraint_id: str, constraint: ConstraintData) -> bool:
         try:
             constraint_obj = Constraint(
@@ -717,5 +708,4 @@
             constraint_reference_obj.save()
             return True
         except IntegrityError:
->>>>>>> 752cfa7d
             return False