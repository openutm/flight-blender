--- conflicted
+++ resolved
@@ -1,432 +1,391 @@
-# Create your views here.
-# Create your views here.
-import json
-import logging
-from dataclasses import asdict
-from typing import List
-
-import arrow
-from django.http import HttpResponse, JsonResponse
-<<<<<<< HEAD
-from .models import FlightDeclaration
-from common.database_operations import BlenderDatabaseWriter
-from dataclasses import asdict
-from geo_fence_operations import rtree_geo_fence_helper
-from geo_fence_operations.models import GeoFence
-from .flight_declarations_rtree_helper import FlightDeclarationRTreeIndexFactory
-from shapely.geometry import shape
-from .data_definitions import FlightDeclarationRequest, Altitude, FlightDeclarationCreateResponse
-from rest_framework import mixins, generics, status
-from rest_framework.response import Response
-from .serializers import FlightDeclarationSerializer, FlightDeclarationApprovalSerializer, FlightDeclarationStateSerializer
-from django.utils.decorators import method_decorator
-from .utils import OperationalIntentsConverter
-from .tasks import submit_flight_declaration_to_dss_async, send_operational_update_message
-=======
-from django.utils.decorators import method_decorator
-from rest_framework import generics, mixins
-from rest_framework.decorators import api_view
-from shapely.geometry import shape
-
-from auth_helper.utils import requires_scopes
-from geo_fence_operations import rtree_geo_fence_helper
-from geo_fence_operations.models import GeoFence
-
-from .data_definitions import (Altitude, FlightDeclarationCreateResponse,
-                               FlightDeclarationRequest)
-from .flight_declarations_rtree_helper import \
-    FlightDeclarationRTreeIndexFactory
-from .models import FlightDeclaration
->>>>>>> b36850c5
-from .pagination import StandardResultsSetPagination
-from .serializers import (FlightDeclarationApprovalSerializer,
-                          FlightDeclarationSerializer,
-                          FlightDeclarationStateSerializer)
-from .tasks import (send_operational_update_message,
-                    submit_flight_declaration_to_dss)
-from .utils import OperationalIntentsConverter
-
-logger = logging.getLogger("django")
-
-
-@api_view(["POST"])
-@requires_scopes(["blender.write"])
-def set_flight_declaration(request):
-    try:
-        assert request.headers["Content-Type"] == "application/json"
-    except AssertionError as ae:
-        msg = {"message": "Unsupported Media Type"}
-        return JsonResponse(json.dumps(msg), status=415, mimetype="application/json")
-    else:
-        req = request.data
-
-    try:
-        assert req.keys() >= {
-            "originating_party",
-            "start_datetime",
-            "end_datetime",
-            "flight_declaration_geo_json",
-            "type_of_operation",
-        }
-
-    except AssertionError as ae:
-        msg = json.dumps(
-            {
-                "message": "Not all necessary fields were provided. Originating Party, Start Datetime, End Datetime, Flight Declaration and Type of operation must be provided."
-            }
-        )
-        return HttpResponse(msg, status=400)
-
-    try:
-        flight_declaration_geo_json = req["flight_declaration_geo_json"]
-    except KeyError as ke:
-        msg = json.dumps(
-            {
-                "message": "A valid flight declaration as specified by the A flight declration protocol must be submitted."
-            }
-        )
-        return HttpResponse(msg, status=400)
-<<<<<<< HEAD
-    aircraft_id = '000' if 'vehicle_id' not in req else req['vehicle_id']
-    submitted_by = None if 'submitted_by' not in req else req['submitted_by']
-    approved_by = None if 'approved_by' not in req else req['approved_by']
-=======
-
-    submitted_by = None if "submitted_by" not in req else req["submitted_by"]
-    approved_by = None if "approved_by" not in req else req["approved_by"]
->>>>>>> b36850c5
-    is_approved = False
-    type_of_operation = (
-        0 if "type_of_operation" not in req else req["type_of_operation"]
-    )
-    originating_party = (
-        "No Flight Information"
-        if "originating_party" not in req
-        else req["originating_party"]
-    )
-    now = arrow.now()
-    try:
-        start_datetime = (
-            now.isoformat()
-            if "start_datetime" not in req
-            else arrow.get(req["start_datetime"]).isoformat()
-        )
-        end_datetime = (
-            now.isoformat()
-            if "end_datetime" not in req
-            else arrow.get(req["end_datetime"]).isoformat()
-        )
-    except Exception as e:
-        ten_mins_from_now = now.shift(minutes=10)
-        start_datetime = now.isoformat()
-        end_datetime = ten_mins_from_now.isoformat()
-
-    two_days_from_now = now.shift(days=2)
-
-    # verify start and end date time
-    s_datetime = arrow.get(start_datetime)
-    e_datetime = arrow.get(end_datetime)
-
-    if (
-        s_datetime < now
-        or e_datetime < now
-        or e_datetime > two_days_from_now
-        or s_datetime > two_days_from_now
-    ):
-        msg = json.dumps(
-            {
-                "message": "A flight declaration cannot have a start / end time in the past or after two days from current time."
-            }
-        )
-        return HttpResponse(msg, status=400)
-    all_features = []
-
-    for feature in flight_declaration_geo_json["features"]:
-        geometry = feature["geometry"]
-        s = shape(geometry)
-        if s.is_valid:
-            all_features.append(s)
-        else:
-            op = json.dumps(
-                {
-                    "message": "Error in processing the submitted GeoJSON: every Feature in a GeoJSON FeatureCollection must have a valid geometry, please check your submitted FeatureCollection"
-                }
-            )
-            return HttpResponse(op, status=400, content_type="application/json")
-
-        props = feature["properties"]
-        try:
-            assert "min_altitude" in props
-            assert "max_altitude" in props
-        except AssertionError as ae:
-            op = json.dumps(
-                {
-                    "message": "Error in processing the submitted GeoJSON every Feature in a GeoJSON FeatureCollection must have a min_altitude and max_altitude data structure"
-                }
-            )
-            return HttpResponse(op, status=400, content_type="application/json")
-
-        min_altitude = Altitude(
-            meters=props["min_altitude"]["meters"], datum=props["min_altitude"]["datum"]
-        )
-        max_altitude = Altitude(
-            meters=props["max_altitude"]["meters"], datum=props["max_altitude"]["datum"]
-        )
-
-    default_state = 1  # Default state is Acccepted
-
-    flight_declaration = FlightDeclarationRequest(
-        features=all_features,
-        type_of_operation=type_of_operation,
-        submitted_by=submitted_by,
-        approved_by=approved_by,
-        is_approved=is_approved,
-        state=default_state,
-    )
-
-<<<<<<< HEAD
-    default_state = 0 # Default state is Acccepted
-
-    flight_declaration = FlightDeclarationRequest(features = all_features, type_of_operation=type_of_operation, submitted_by=submitted_by, approved_by= approved_by, is_approved=is_approved, state=default_state)
-
-    my_operational_intent_converter = OperationalIntentsConverter()
-        
-    parital_op_int_ref = my_operational_intent_converter.create_partial_operational_intent_ref(geo_json_fc = flight_declaration_geo_json, start_datetime = start_datetime, end_datetime = end_datetime, priority=0)    
-    
-    bounds = my_operational_intent_converter.get_geo_json_bounds()    
-=======
-    my_operational_intent_converter = OperationalIntentsConverter()
-
-    parital_op_int_ref = (
-        my_operational_intent_converter.create_partial_operational_intent_ref(
-            geo_json_fc=flight_declaration_geo_json,
-            start_datetime=start_datetime,
-            end_datetime=end_datetime,
-            priority=0,
-        )
-    )
-
-    bounds = my_operational_intent_converter.get_geo_json_bounds()
->>>>>>> b36850c5
-    logging.info("Checking intersections with Geofences..")
-    view_box = [float(i) for i in bounds.split(",")]
-
-    fence_within_timelimits = GeoFence.objects.filter(
-        start_datetime__lte=start_datetime, end_datetime__gte=end_datetime
-    ).exists()
-    all_relevant_fences = []
-    if fence_within_timelimits:
-        all_fences_within_timelimits = GeoFence.objects.filter(
-            start_datetime__lte=start_datetime, end_datetime__gte=end_datetime
-        )
-        INDEX_NAME = "geofence_idx"
-        my_rtree_helper = rtree_geo_fence_helper.GeoFenceRTreeIndexFactory(
-            index_name=INDEX_NAME
-        )
-        my_rtree_helper.generate_geo_fence_index(
-            all_fences=all_fences_within_timelimits
-        )
-        all_relevant_fences = my_rtree_helper.check_box_intersection(view_box=view_box)
-        relevant_id_set = []
-        for i in all_relevant_fences:
-            relevant_id_set.append(i["geo_fence_id"])
-
-        my_rtree_helper.clear_rtree_index()
-        logging.info(
-            "Geofence intersections checked, found {num_intersections} fences"
-            % {"num_intersections": len(relevant_id_set)}
-        )
-        if all_relevant_fences:
-            is_approved = 0
-
-    all_relevant_declarations = []
-    existing_declaration_within_timelimits = FlightDeclaration.objects.filter(
-        start_datetime__lte=start_datetime, end_datetime__gte=end_datetime
-    ).exists()
-    if existing_declaration_within_timelimits:
-        all_declarations_within_timelimits = FlightDeclaration.objects.filter(
-            start_datetime__lte=start_datetime, end_datetime__gte=end_datetime
-        )
-        INDEX_NAME = "flight_declaration_idx"
-        my_fd_rtree_helper = FlightDeclarationRTreeIndexFactory(index_name=INDEX_NAME)
-        my_fd_rtree_helper.generate_flight_declaration_index(
-            all_flight_declarations=all_declarations_within_timelimits
-        )
-        all_relevant_declarations = my_fd_rtree_helper.check_box_intersection(
-            view_box=view_box
-        )
-        relevant_id_set = []
-        for i in all_relevant_declarations:
-            relevant_id_set.append(i["flight_declaration_id"])
-        my_fd_rtree_helper.clear_rtree_index()
-        logging.info(
-            "Flight Declaration intersections checked, found {num_intersections} declarations"
-            % {"all_relevant_declarations": len(relevant_id_set)}
-        )
-        if all_relevant_declarations:
-            is_approved = 0
-<<<<<<< HEAD
-    
-    fo = FlightDeclaration(aircraft_id =aircraft_id,  operational_intent = json.dumps(asdict(parital_op_int_ref)), bounds= bounds, type_of_operation= type_of_operation, submitted_by= submitted_by, is_approved = is_approved, start_datetime = start_datetime,end_datetime = end_datetime, originating_party = originating_party, flight_declaration_raw_geojson= json.dumps(flight_declaration_geo_json), state = default_state)    
-=======
-
-    fo = FlightDeclaration(
-        operational_intent=json.dumps(asdict(parital_op_int_ref)),
-        bounds=bounds,
-        type_of_operation=type_of_operation,
-        submitted_by=submitted_by,
-        is_approved=is_approved,
-        start_datetime=start_datetime,
-        end_datetime=end_datetime,
-        originating_party=originating_party,
-        flight_declaration_raw_geojson=json.dumps(flight_declaration_geo_json),
-        state=default_state,
-    )
->>>>>>> b36850c5
-    fo.save()
-    fo.add_state_history_entry(new_state=0, original_state = None,notes="Created Declaration")
-
-    flight_declaration_id = str(fo.id)
-
-<<<<<<< HEAD
-    if all_relevant_fences and all_relevant_declarations:     
-=======
-    send_operational_update_message.delay(
-        flight_declaration_id=flight_declaration_id,
-        message_text="Flight Declaration created..",
-        level="info",
-    )
-
-    if all_relevant_fences and all_relevant_declarations:
->>>>>>> b36850c5
-        # Async submic flight declaration to DSS
-        logger.info(
-            "Self deconfliction failed, this declaration cannot be sent to the DSS system.."
-        )
-
-        self_deconfliction_failed_msg = "Self deconfliction failed for operation {operation_id} did not pass self-deconfliction, there are existing operationd declared".format(
-            operation_id=flight_declaration_id
-        )
-        send_operational_update_message.delay(
-            flight_declaration_id=flight_declaration_id,
-            message_text=self_deconfliction_failed_msg,
-            level="error",
-        )
-
-    else:
-<<<<<<< HEAD
-        logger.info("Self deconfliction success, this declaration will be sent to the DSS system, if a DSS URL is provided..")
-        my_database_writer = BlenderDatabaseWriter()
-        my_database_writer.create_flight_authorization(flight_declaration_id=flight_declaration_id)
-        submit_flight_declaration_to_dss_async.delay(flight_declaration_id = flight_declaration_id)   
-    creation_response = FlightDeclarationCreateResponse(id= flight_declaration_id, message = "Submitted Flight Declaration", is_approved = is_approved, state = default_state)
-    
-=======
-        logger.info(
-            "Self deconfliction success, this declaration will be sent to the DSS system, if a DSS URL is provided.."
-        )
-        submit_flight_declaration_to_dss.delay(
-            flight_declaration_id=flight_declaration_id
-        )
-    creation_response = FlightDeclarationCreateResponse(
-        id=flight_declaration_id,
-        message="Submitted Flight Declaration",
-        is_approved=is_approved,
-        state=default_state,
-    )
-
->>>>>>> b36850c5
-    op = json.dumps(asdict(creation_response))
-    return HttpResponse(op, status=200, content_type="application/json")
-
-
-@method_decorator(requires_scopes(["blender.write"]), name="dispatch")
-class FlightDeclarationApproval(mixins.UpdateModelMixin, generics.GenericAPIView):
-    queryset = FlightDeclaration.objects.all()
-    serializer_class = FlightDeclarationApprovalSerializer
-
-    def put(self, request, *args, **kwargs):
-        return self.update(request, *args, **kwargs)
-
-
-@method_decorator(requires_scopes(["blender.write"]), name="dispatch")
-class FlightDeclarationStateUpdate(mixins.UpdateModelMixin, generics.GenericAPIView):
-    queryset = FlightDeclaration.objects.all()
-    serializer_class = FlightDeclarationStateSerializer
-
-    def put(self, request, *args, **kwargs):
-        
-        return self.update(request, *args, **kwargs)
-
-
-@method_decorator(requires_scopes(["blender.read"]), name="dispatch")
-class FlightDeclarationDetail(mixins.RetrieveModelMixin, generics.GenericAPIView):
-    queryset = FlightDeclaration.objects.all()
-    serializer_class = FlightDeclarationSerializer
-
-    def get(self, request, *args, **kwargs):
-        return self.retrieve(request, *args, **kwargs)
-
-
-@method_decorator(requires_scopes(["blender.read"]), name="dispatch")
-class FlightDeclarationList(mixins.ListModelMixin, generics.GenericAPIView):
-    queryset = FlightDeclaration.objects.all()
-    serializer_class = FlightDeclarationSerializer
-    pagination_class = StandardResultsSetPagination
-
-    def get_relevant_flight_declaration(
-        self, start_date, end_date, view_port: List[float]
-    ):
-        present = arrow.now()
-        if start_date and end_date:
-            s_date = arrow.get(start_date, "YYYY-MM-DD")
-            e_date = arrow.get(end_date, "YYYY-MM-DD")
-
-        else:
-            s_date = present.shift(days=-1)
-            e_date = present.shift(days=1)
-        all_fd_within_timelimits = FlightDeclaration.objects.filter(
-            start_datetime__gte=s_date.isoformat(), end_datetime__lte=e_date.isoformat()
-        )
-
-        logging.info("Found %s flight declarations" % len(all_fd_within_timelimits))
-        if view_port:
-            INDEX_NAME = "opint_idx"
-            my_rtree_helper = FlightDeclarationRTreeIndexFactory(index_name=INDEX_NAME)
-            my_rtree_helper.generate_flight_declaration_index(
-                all_flight_declarations=all_fd_within_timelimits
-            )
-
-            all_relevant_fences = my_rtree_helper.check_box_intersection(
-                view_box=view_port
-            )
-            relevant_id_set = []
-            for i in all_relevant_fences:
-                relevant_id_set.append(i["flight_declaration_id"])
-
-            my_rtree_helper.clear_rtree_index()
-            filtered_relevant_fd = FlightDeclaration.objects.filter(
-                id__in=relevant_id_set
-            )
-
-        else:
-            filtered_relevant_fd = all_fd_within_timelimits
-
-        return filtered_relevant_fd
-
-    def get_queryset(self):
-        start_date = self.request.query_params.get("start_date", None)
-        end_date = self.request.query_params.get("end_date", None)
-
-        view = self.request.query_params.get("view", None)
-        view_port = []
-        if view:
-            view_port = [float(i) for i in view.split(",")]
-
-        responses = self.get_relevant_flight_declaration(
-            view_port=view_port, start_date=start_date, end_date=end_date
-        )
-        return responses
-
-    def get(self, request, *args, **kwargs):
-        return self.list(request, *args, **kwargs)
+# Create your views here.
+# Create your views here.
+import json
+import logging
+from dataclasses import asdict
+from typing import List
+
+import arrow
+from django.http import HttpResponse, JsonResponse
+
+from .models import FlightDeclaration
+from common.database_operations import BlenderDatabaseWriter
+from dataclasses import asdict
+from geo_fence_operations import rtree_geo_fence_helper
+from geo_fence_operations.models import GeoFence
+from .flight_declarations_rtree_helper import FlightDeclarationRTreeIndexFactory
+from shapely.geometry import shape
+from .data_definitions import FlightDeclarationRequest, Altitude, FlightDeclarationCreateResponse
+from rest_framework import mixins, generics, status
+from rest_framework.response import Response
+from .serializers import FlightDeclarationSerializer, FlightDeclarationApprovalSerializer, FlightDeclarationStateSerializer
+from django.utils.decorators import method_decorator
+from .utils import OperationalIntentsConverter
+from .tasks import submit_flight_declaration_to_dss_async, send_operational_update_message
+
+from .pagination import StandardResultsSetPagination
+from .serializers import (FlightDeclarationApprovalSerializer,
+                          FlightDeclarationSerializer,
+                          FlightDeclarationStateSerializer)
+from .tasks import (send_operational_update_message,
+                    submit_flight_declaration_to_dss)
+from .utils import OperationalIntentsConverter
+
+logger = logging.getLogger("django")
+
+
+@api_view(["POST"])
+@requires_scopes(["blender.write"])
+def set_flight_declaration(request):
+    try:
+        assert request.headers["Content-Type"] == "application/json"
+    except AssertionError as ae:
+        msg = {"message": "Unsupported Media Type"}
+        return JsonResponse(json.dumps(msg), status=415, mimetype="application/json")
+    else:
+        req = request.data
+
+    try:
+        assert req.keys() >= {
+            "originating_party",
+            "start_datetime",
+            "end_datetime",
+            "flight_declaration_geo_json",
+            "type_of_operation",
+        }
+
+    except AssertionError as ae:
+        msg = json.dumps(
+            {
+                "message": "Not all necessary fields were provided. Originating Party, Start Datetime, End Datetime, Flight Declaration and Type of operation must be provided."
+            }
+        )
+        return HttpResponse(msg, status=400)
+
+    try:
+        flight_declaration_geo_json = req["flight_declaration_geo_json"]
+    except KeyError as ke:
+        msg = json.dumps(
+            {
+                "message": "A valid flight declaration as specified by the A flight declration protocol must be submitted."
+            }
+        )
+        return HttpResponse(msg, status=400)
+
+    aircraft_id = '000' if 'vehicle_id' not in req else req['vehicle_id']
+    submitted_by = None if 'submitted_by' not in req else req['submitted_by']
+    approved_by = None if 'approved_by' not in req else req['approved_by']
+    is_approved = False
+    type_of_operation = (
+        0 if "type_of_operation" not in req else req["type_of_operation"]
+    )
+    originating_party = (
+        "No Flight Information"
+        if "originating_party" not in req
+        else req["originating_party"]
+    )
+    now = arrow.now()
+    try:
+        start_datetime = (
+            now.isoformat()
+            if "start_datetime" not in req
+            else arrow.get(req["start_datetime"]).isoformat()
+        )
+        end_datetime = (
+            now.isoformat()
+            if "end_datetime" not in req
+            else arrow.get(req["end_datetime"]).isoformat()
+        )
+    except Exception as e:
+        ten_mins_from_now = now.shift(minutes=10)
+        start_datetime = now.isoformat()
+        end_datetime = ten_mins_from_now.isoformat()
+
+    two_days_from_now = now.shift(days=2)
+
+    # verify start and end date time
+    s_datetime = arrow.get(start_datetime)
+    e_datetime = arrow.get(end_datetime)
+
+    if (
+        s_datetime < now
+        or e_datetime < now
+        or e_datetime > two_days_from_now
+        or s_datetime > two_days_from_now
+    ):
+        msg = json.dumps(
+            {
+                "message": "A flight declaration cannot have a start / end time in the past or after two days from current time."
+            }
+        )
+        return HttpResponse(msg, status=400)
+    all_features = []
+
+    for feature in flight_declaration_geo_json["features"]:
+        geometry = feature["geometry"]
+        s = shape(geometry)
+        if s.is_valid:
+            all_features.append(s)
+        else:
+            op = json.dumps(
+                {
+                    "message": "Error in processing the submitted GeoJSON: every Feature in a GeoJSON FeatureCollection must have a valid geometry, please check your submitted FeatureCollection"
+                }
+            )
+            return HttpResponse(op, status=400, content_type="application/json")
+
+        props = feature["properties"]
+        try:
+            assert "min_altitude" in props
+            assert "max_altitude" in props
+        except AssertionError as ae:
+            op = json.dumps(
+                {
+                    "message": "Error in processing the submitted GeoJSON every Feature in a GeoJSON FeatureCollection must have a min_altitude and max_altitude data structure"
+                }
+            )
+            return HttpResponse(op, status=400, content_type="application/json")
+
+        min_altitude = Altitude(
+            meters=props["min_altitude"]["meters"], datum=props["min_altitude"]["datum"]
+        )
+        max_altitude = Altitude(
+            meters=props["max_altitude"]["meters"], datum=props["max_altitude"]["datum"]
+        )
+
+    default_state = 1  # Default state is Acccepted
+
+    flight_declaration = FlightDeclarationRequest(
+        features=all_features,
+        type_of_operation=type_of_operation,
+        submitted_by=submitted_by,
+        approved_by=approved_by,
+        is_approved=is_approved,
+        state=default_state,
+    )
+
+
+    default_state = 0 # Default state is Acccepted
+
+    flight_declaration = FlightDeclarationRequest(features = all_features, type_of_operation=type_of_operation, submitted_by=submitted_by, approved_by= approved_by, is_approved=is_approved, state=default_state)
+
+    my_operational_intent_converter = OperationalIntentsConverter()
+        
+    parital_op_int_ref = my_operational_intent_converter.create_partial_operational_intent_ref(geo_json_fc = flight_declaration_geo_json, start_datetime = start_datetime, end_datetime = end_datetime, priority=0)    
+    
+    bounds = my_operational_intent_converter.get_geo_json_bounds()    
+
+    logging.info("Checking intersections with Geofences..")
+    view_box = [float(i) for i in bounds.split(",")]
+
+    fence_within_timelimits = GeoFence.objects.filter(
+        start_datetime__lte=start_datetime, end_datetime__gte=end_datetime
+    ).exists()
+    all_relevant_fences = []
+    if fence_within_timelimits:
+        all_fences_within_timelimits = GeoFence.objects.filter(
+            start_datetime__lte=start_datetime, end_datetime__gte=end_datetime
+        )
+        INDEX_NAME = "geofence_idx"
+        my_rtree_helper = rtree_geo_fence_helper.GeoFenceRTreeIndexFactory(
+            index_name=INDEX_NAME
+        )
+        my_rtree_helper.generate_geo_fence_index(
+            all_fences=all_fences_within_timelimits
+        )
+        all_relevant_fences = my_rtree_helper.check_box_intersection(view_box=view_box)
+        relevant_id_set = []
+        for i in all_relevant_fences:
+            relevant_id_set.append(i["geo_fence_id"])
+
+        my_rtree_helper.clear_rtree_index()
+        logging.info(
+            "Geofence intersections checked, found {num_intersections} fences"
+            % {"num_intersections": len(relevant_id_set)}
+        )
+        if all_relevant_fences:
+            is_approved = 0
+
+    all_relevant_declarations = []
+    existing_declaration_within_timelimits = FlightDeclaration.objects.filter(
+        start_datetime__lte=start_datetime, end_datetime__gte=end_datetime
+    ).exists()
+    if existing_declaration_within_timelimits:
+        all_declarations_within_timelimits = FlightDeclaration.objects.filter(
+            start_datetime__lte=start_datetime, end_datetime__gte=end_datetime
+        )
+        INDEX_NAME = "flight_declaration_idx"
+        my_fd_rtree_helper = FlightDeclarationRTreeIndexFactory(index_name=INDEX_NAME)
+        my_fd_rtree_helper.generate_flight_declaration_index(
+            all_flight_declarations=all_declarations_within_timelimits
+        )
+        all_relevant_declarations = my_fd_rtree_helper.check_box_intersection(
+            view_box=view_box
+        )
+        relevant_id_set = []
+        for i in all_relevant_declarations:
+            relevant_id_set.append(i["flight_declaration_id"])
+        my_fd_rtree_helper.clear_rtree_index()
+        logging.info(
+            "Flight Declaration intersections checked, found {num_intersections} declarations"
+            % {"all_relevant_declarations": len(relevant_id_set)}
+        )
+        if all_relevant_declarations:
+            is_approved = 0
+
+
+    fo = FlightDeclaration(
+        operational_intent=json.dumps(asdict(parital_op_int_ref)),
+        bounds=bounds,
+        type_of_operation=type_of_operation,
+        submitted_by=submitted_by,
+        is_approved=is_approved,
+        start_datetime=start_datetime,
+        end_datetime=end_datetime,
+        originating_party=originating_party,
+        flight_declaration_raw_geojson=json.dumps(flight_declaration_geo_json),
+        state=default_state,
+    )
+
+    fo.save()
+    fo.add_state_history_entry(new_state=0, original_state = None,notes="Created Declaration")
+
+    flight_declaration_id = str(fo.id)
+
+
+    if all_relevant_fences and all_relevant_declarations:     
+
+    send_operational_update_message.delay(
+        flight_declaration_id=flight_declaration_id,
+        message_text="Flight Declaration created..",
+        level="info",
+    )
+
+    if all_relevant_fences and all_relevant_declarations:
+
+        # Async submic flight declaration to DSS
+        logger.info(
+            "Self deconfliction failed, this declaration cannot be sent to the DSS system.."
+        )
+
+        self_deconfliction_failed_msg = "Self deconfliction failed for operation {operation_id} did not pass self-deconfliction, there are existing operationd declared".format(
+            operation_id=flight_declaration_id
+        )
+        send_operational_update_message.delay(
+            flight_declaration_id=flight_declaration_id,
+            message_text=self_deconfliction_failed_msg,
+            level="error",
+        )
+
+    else:
+        logger.info(
+            "Self deconfliction success, this declaration will be sent to the DSS system, if a DSS URL is provided.."
+        )
+        submit_flight_declaration_to_dss.delay(
+            flight_declaration_id=flight_declaration_id
+        )
+    creation_response = FlightDeclarationCreateResponse(
+        id=flight_declaration_id,
+        message="Submitted Flight Declaration",
+        is_approved=is_approved,
+        state=default_state,
+    )
+
+
+    op = json.dumps(asdict(creation_response))
+    return HttpResponse(op, status=200, content_type="application/json")
+
+
+@
+
+
+(requires_scopes(["blender.write"]), name="dispatch")
+class FlightDeclarationApproval(mixins.UpdateModelMixin, generics.GenericAPIView):
+    queryset = FlightDeclaration.objects.all()
+    serializer_class = FlightDeclarationApprovalSerializer
+
+    def put(self, request, *args, **kwargs):
+        return self.update(request, *args, **kwargs)
+
+
+@method_decorator(requires_scopes(["blender.write"]), name="dispatch")
+class FlightDeclarationStateUpdate(mixins.UpdateModelMixin, generics.GenericAPIView):
+    queryset = FlightDeclaration.objects.all()
+    serializer_class = FlightDeclarationStateSerializer
+
+    def put(self, request, *args, **kwargs):
+        
+        return self.update(request, *args, **kwargs)
+
+
+@method_decorator(requires_scopes(["blender.read"]), name="dispatch")
+class FlightDeclarationDetail(mixins.RetrieveModelMixin, generics.GenericAPIView):
+    queryset = FlightDeclaration.objects.all()
+    serializer_class = FlightDeclarationSerializer
+
+    def get(self, request, *args, **kwargs):
+        return self.retrieve(request, *args, **kwargs)
+
+
+@method_decorator(requires_scopes(["blender.read"]), name="dispatch")
+class FlightDeclarationList(mixins.ListModelMixin, generics.GenericAPIView):
+    queryset = FlightDeclaration.objects.all()
+    serializer_class = FlightDeclarationSerializer
+    pagination_class = StandardResultsSetPagination
+
+    def get_relevant_flight_declaration(
+        self, start_date, end_date, view_port: List[float]
+    ):
+        present = arrow.now()
+        if start_date and end_date:
+            s_date = arrow.get(start_date, "YYYY-MM-DD")
+            e_date = arrow.get(end_date, "YYYY-MM-DD")
+
+        else:
+            s_date = present.shift(days=-1)
+            e_date = present.shift(days=1)
+        all_fd_within_timelimits = FlightDeclaration.objects.filter(
+            start_datetime__gte=s_date.isoformat(), end_datetime__lte=e_date.isoformat()
+        )
+
+        logging.info("Found %s flight declarations" % len(all_fd_within_timelimits))
+        if view_port:
+            INDEX_NAME = "opint_idx"
+            my_rtree_helper = FlightDeclarationRTreeIndexFactory(index_name=INDEX_NAME)
+            my_rtree_helper.generate_flight_declaration_index(
+                all_flight_declarations=all_fd_within_timelimits
+            )
+
+            all_relevant_fences = my_rtree_helper.check_box_intersection(
+                view_box=view_port
+            )
+            relevant_id_set = []
+            for i in all_relevant_fences:
+                relevant_id_set.append(i["flight_declaration_id"])
+
+            my_rtree_helper.clear_rtree_index()
+            filtered_relevant_fd = FlightDeclaration.objects.filter(
+                id__in=relevant_id_set
+            )
+
+        else:
+            filtered_relevant_fd = all_fd_within_timelimits
+
+        return filtered_relevant_fd
+
+    def get_queryset(self):
+        start_date = self.request.query_params.get("start_date", None)
+        end_date = self.request.query_params.get("end_date", None)
+
+        view = self.request.query_params.get("view", None)
+        view_port = []
+        if view:
+            view_port = [float(i) for i in view.split(",")]
+
+        responses = self.get_relevant_flight_declaration(
+            view_port=view_port, start_date=start_date, end_date=end_date
+        )
+        return responses
+
+    def get(self, request, *args, **kwargs):
+        return self.list(request, *args, **kwargs)