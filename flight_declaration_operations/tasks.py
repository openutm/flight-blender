<<<<<<< HEAD
from flight_blender.celery import app
from scd_operations.opint_helper import DSSOperationalIntentsCreator
from auth_helper.common import get_redis
import json
from dataclasses import asdict
import logging
from datetime import timedelta
from notification_operations.notification_helper import NotificationFactory
from notification_operations.data_definitions import FlightDeclarationUpdateMessage
from conformance_monitoring_operations.conformance_checks_handler import FlightOperationConformanceHelper
from dacite import from_dict
from scd_operations.scd_data_definitions import OperationalIntentStorage, SuccessfulOperationalIntentFlightIDStorage, NotifyPeerUSSPostPayload, OperationalIntentDetailsUSSResponse, OperationalIntentUSSDetails, SubscriptionState
from common.database_operations import BlenderDatabaseReader, BlenderDatabaseWriter
from common.data_definitions import OPERATION_STATES 
=======
import logging
>>>>>>> b36850c5
from os import environ as env

import arrow
<<<<<<< HEAD
logger = logging.getLogger('django')
from dotenv import load_dotenv, find_dotenv
load_dotenv(find_dotenv())

@app.task(name='submit_flight_declaration_to_dss_async')
def submit_flight_declaration_to_dss_async(flight_declaration_id:str):
    amqp_connection_url = env.get('AMQP_URL', 0)
    my_dss_opint_creator = DSSOperationalIntentsCreator(flight_declaration_id)   
    my_database_reader = BlenderDatabaseReader()  
    r = get_redis()            
    my_database_writer = BlenderDatabaseWriter()    
    
    start_end_time_validated = my_dss_opint_creator.validate_flight_declaration_start_end_time()
    
    logger.info("Flight Operation Validation status %s"% start_end_time_validated)
    if start_end_time_validated:                    
        if amqp_connection_url:        
            validation_ok_msg = "Flight Operation with ID {operation_id} validated for start and end time, submitting to DSS..".format(operation_id = flight_declaration_id)
            send_operational_update_message.delay(flight_declaration_id =flight_declaration_id , message_text = validation_ok_msg, level = 'info')
        logger.info("Submitting to DSS..")

        opint_submission_result = my_dss_opint_creator.submit_flight_declaration_to_dss()    
            
=======

from flight_blender.celery import app
from flight_declaration_operations.models import FlightDeclaration
from notification_operations.data_definitions import \
    FlightDeclarationUpdateMessage
from notification_operations.notification_helper import NotificationFactory
from scd_operations.opint_helper import DSSOperationalIntentsCreator

logger = logging.getLogger("django")
from dotenv import find_dotenv, load_dotenv

load_dotenv(find_dotenv())


@app.task(name="submit_flight_declaration_to_dss")
def submit_flight_declaration_to_dss(flight_declaration_id: str):
    amqp_connection_url = env.get("AMQP_URL", 0)
    my_dss_opint_creator = DSSOperationalIntentsCreator(flight_declaration_id)

    start_end_time_validated = (
        my_dss_opint_creator.validate_flight_declaration_start_end_time()
    )

    logging.info("Flight Operation Validation status %s" % start_end_time_validated)
    if start_end_time_validated:
        if amqp_connection_url:
            validation_ok_msg = "Flight Operation with ID {operation_id} validated for start and end time, submitting to DSS..".format(
                operation_id=flight_declaration_id
            )
            send_operational_update_message.delay(
                flight_declaration_id=flight_declaration_id,
                message_text=validation_ok_msg,
                level="info",
            )

        opint_submission_result = (
            my_dss_opint_creator.submit_flight_declaration_to_dss()
        )
>>>>>>> b36850c5
        if opint_submission_result.status_code == 500:
            logger.error(
                "Error in submitting Flight Declaration to the DSS %s"
                % opint_submission_result.status
            )
            if amqp_connection_url:
                dss_submission_error_msg = "Flight Operation with ID {operation_id} could not be submitted to the DSS, check the Auth server and / or the DSS URL".format(
                    operation_id=flight_declaration_id
                )
                send_operational_update_message.delay(
                    flight_declaration_id=flight_declaration_id,
                    message_text=dss_submission_error_msg,
                    level="error",
                )

        elif opint_submission_result.status_code in [200, 201]:
<<<<<<< HEAD
            logger.info("Successfully submitted Flight Declaration to the DSS %s" % opint_submission_result.status)

            if amqp_connection_url:        
                submission_success_msg = "Flight Operation with ID {operation_id} submitted successfully to the DSS".format(operation_id = flight_declaration_id)
                send_operational_update_message.delay(flight_declaration_id =flight_declaration_id , message_text = submission_success_msg, level = 'info')

            ###### Change via new state check helper               
            fo = my_database_reader.get_flight_declaration_by_id(flight_declaration_id=flight_declaration_id)
            fa = my_database_reader.get_flight_authorization_by_flight_declaration_obj(flight_declaration=fo)

            logger.info("Saving created operational intent details..")            
            created_opint = fa.dss_operational_intent_id
            view_r_bounds = fo.bounds
            operational_intent_full_details = OperationalIntentStorage(bounds=view_r_bounds, start_time=fo.start_datetime.isoformat(), end_time=fo.end_datetime.isoformat(), alt_max=50, alt_min=25, success_response = opint_submission_result.dss_response, operational_intent_details= json.loads(fo.operational_intent))
            # Store flight ID 
            delta = timedelta(seconds =10800)
            flight_opint = 'flight_opint.' + str(flight_declaration_id)
            r.set(flight_opint, json.dumps(asdict(operational_intent_full_details)))
            r.expire(name = flight_opint, time = delta)

            # Store the details of the operational intent reference
            flight_op_int_storage = SuccessfulOperationalIntentFlightIDStorage(operation_id=str(flight_declaration_id), operational_intent_id=created_opint)
            
            opint_flightref = 'opint_flightref.' + created_opint                
            r.set(opint_flightref, json.dumps(asdict(flight_op_int_storage)))
            r.expire(name = opint_flightref, time = delta)                               
            logger.info("Changing operation state..")            
            original_state = fo.state
            accepted_state = OPERATION_STATES[1][0]
            my_conformance_helper = FlightOperationConformanceHelper(flight_declaration_id=flight_declaration_id)
            transition_valid = my_conformance_helper.verify_operation_state_transition(original_state = original_state, new_state= accepted_state, event = 'dss_accepts')
            if transition_valid:
                my_database_writer.update_flight_operation_state(flight_declaration_id=flight_declaration_id, state=accepted_state)                
                logger.info("The state change transition to Accepted state from current state Created is valid..")
                fo.add_state_history_entry(new_state=accepted_state, original_state = original_state,notes="Successfully submitted to the DSS")

            if amqp_connection_url:        
                submission_state_updated_msg = "Flight Operation with ID {operation_id} has a updated state: Accepted. ".format(operation_id = flight_declaration_id)
                send_operational_update_message.delay(flight_declaration_id =flight_declaration_id , message_text = submission_state_updated_msg, level = 'info')

            logger.info("Notifying subscribers..")

            # TODO: Make it async             
            # Notify subscribers of new operational intent 
            subscribers = opint_submission_result.dss_response.subscribers            
            if subscribers:
                for subscriber in subscribers:
                    subscriptions_raw = subscriber['subscriptions']
                    uss_base_url = subscriber['uss_base_url']                    
                    blender_base_url = env.get("BLENDER_FQDN", 0)

                    if uss_base_url != blender_base_url: # There are others who are subscribesd, not just ourselves
                        subscriptions = from_dict(dataclass=SubscriptionState, data = subscriptions_raw)
                        op_int_details = from_dict(dataclass = OperationalIntentUSSDetails, data = json.loads(fo.operational_intent))
                        operational_intent = OperationalIntentDetailsUSSResponse(reference=opint_submission_result.dss_response.operational_intent_reference, details=op_int_details)
                        post_notification_payload = NotifyPeerUSSPostPayload(operational_intent_id=created_opint, operational_intent=operational_intent, subscriptions=subscriptions)
                        # Notify Subscribers
                        my_dss_opint_creator.notify_peer_uss(uss_base_url= uss_base_url, notification_payload=post_notification_payload)


        logger.info("Details of the submission status %s" % opint_submission_result.message)

    else:            
        logger.error("Flight Declaration start / end times are not valid, please check the submitted declaration, this operation will not be sent to the DSS for strategic deconfliction")
        if amqp_connection_url:        
            validation_not_ok_msg = "Flight Operation with ID {operation_id} did not pass time validation, start and end time may not be ahead of two hours".format(operation_id = flight_declaration_id)
            send_operational_update_message.delay(flight_declaration_id =flight_declaration_id , message_text = validation_not_ok_msg, level = 'error')
=======
            logger.info(
                "Successfully submitted Flight Declaration to the DSS %s"
                % opint_submission_result.status
            )
            if amqp_connection_url:
                submission_success_msg = "Flight Operation with ID {operation_id} submitted successfully to the DSS".format(
                    operation_id=flight_declaration_id
                )
                send_operational_update_message.delay(
                    flight_declaration_id=flight_declaration_id,
                    message_text=submission_success_msg,
                    level="info",
                )

            fo = FlightDeclaration.objects.get(id=flight_declaration_id)
            # Update state of the flight operation
            fo.state = 1
            if amqp_connection_url:
                submission_state_updated_msg = "Flight Operation with ID {operation_id} has a updated state: Accepted. ".format(
                    operation_id=flight_declaration_id
                )
                send_operational_update_message.delay(
                    flight_declaration_id=flight_declaration_id,
                    message_text=submission_state_updated_msg,
                    level="info",
                )
            fo.save()
        logging.info(
            "Details of the submission status %s" % opint_submission_result.message
        )
>>>>>>> b36850c5

    else:
        logging.error(
            "Flight Declaration start / end times are not valid, please check the submitted declaration, this operation will not be sent to the DSS for strategic deconfliction"
        )
        if amqp_connection_url:
            validation_not_ok_msg = "Flight Operation with ID {operation_id} did not pass time validation, start and end time may not be ahead of two hours".format(
                operation_id=flight_declaration_id
            )
            send_operational_update_message.delay(
                flight_declaration_id=flight_declaration_id,
                message_text=validation_not_ok_msg,
                level="error",
            )

@app.task(name="send_operational_update_message")
def send_operational_update_message(
    flight_declaration_id: str,
    message_text: str,
    level: str = "info",
    timestamp: str = None,
):
    if not timestamp:
        now = arrow.now()
        timestamp = now.isoformat()

    update_message = FlightDeclarationUpdateMessage(
        body=message_text, level=level, timestamp=timestamp
    )
    amqp_connection_url = env.get("AMQP_URL", 0)
    if amqp_connection_url:
        my_notification_helper = NotificationFactory(
            flight_declaration_id=flight_declaration_id,
            amqp_connection_url=amqp_connection_url,
        )
        my_notification_helper.declare_queue(queue_name=flight_declaration_id)
        my_notification_helper.send_message(message_details=update_message)
        logger.info("Submitted Flight Declaration Notification")
    else:
        logger.info("No AMQP URL specified ")<|MERGE_RESOLUTION|>--- conflicted
+++ resolved
@@ -1,4 +1,4 @@
-<<<<<<< HEAD
+
 from flight_blender.celery import app
 from scd_operations.opint_helper import DSSOperationalIntentsCreator
 from auth_helper.common import get_redis
@@ -13,13 +13,10 @@
 from scd_operations.scd_data_definitions import OperationalIntentStorage, SuccessfulOperationalIntentFlightIDStorage, NotifyPeerUSSPostPayload, OperationalIntentDetailsUSSResponse, OperationalIntentUSSDetails, SubscriptionState
 from common.database_operations import BlenderDatabaseReader, BlenderDatabaseWriter
 from common.data_definitions import OPERATION_STATES 
-=======
 import logging
->>>>>>> b36850c5
 from os import environ as env
+import arrow
 
-import arrow
-<<<<<<< HEAD
 logger = logging.getLogger('django')
 from dotenv import load_dotenv, find_dotenv
 load_dotenv(find_dotenv())
@@ -42,47 +39,7 @@
         logger.info("Submitting to DSS..")
 
         opint_submission_result = my_dss_opint_creator.submit_flight_declaration_to_dss()    
-            
-=======
-
-from flight_blender.celery import app
-from flight_declaration_operations.models import FlightDeclaration
-from notification_operations.data_definitions import \
-    FlightDeclarationUpdateMessage
-from notification_operations.notification_helper import NotificationFactory
-from scd_operations.opint_helper import DSSOperationalIntentsCreator
-
-logger = logging.getLogger("django")
-from dotenv import find_dotenv, load_dotenv
-
-load_dotenv(find_dotenv())
-
-
-@app.task(name="submit_flight_declaration_to_dss")
-def submit_flight_declaration_to_dss(flight_declaration_id: str):
-    amqp_connection_url = env.get("AMQP_URL", 0)
-    my_dss_opint_creator = DSSOperationalIntentsCreator(flight_declaration_id)
-
-    start_end_time_validated = (
-        my_dss_opint_creator.validate_flight_declaration_start_end_time()
-    )
-
-    logging.info("Flight Operation Validation status %s" % start_end_time_validated)
-    if start_end_time_validated:
-        if amqp_connection_url:
-            validation_ok_msg = "Flight Operation with ID {operation_id} validated for start and end time, submitting to DSS..".format(
-                operation_id=flight_declaration_id
-            )
-            send_operational_update_message.delay(
-                flight_declaration_id=flight_declaration_id,
-                message_text=validation_ok_msg,
-                level="info",
-            )
-
-        opint_submission_result = (
-            my_dss_opint_creator.submit_flight_declaration_to_dss()
-        )
->>>>>>> b36850c5
+         
         if opint_submission_result.status_code == 500:
             logger.error(
                 "Error in submitting Flight Declaration to the DSS %s"
@@ -99,7 +56,7 @@
                 )
 
         elif opint_submission_result.status_code in [200, 201]:
-<<<<<<< HEAD
+
             logger.info("Successfully submitted Flight Declaration to the DSS %s" % opint_submission_result.status)
 
             if amqp_connection_url:        
@@ -167,38 +124,7 @@
         if amqp_connection_url:        
             validation_not_ok_msg = "Flight Operation with ID {operation_id} did not pass time validation, start and end time may not be ahead of two hours".format(operation_id = flight_declaration_id)
             send_operational_update_message.delay(flight_declaration_id =flight_declaration_id , message_text = validation_not_ok_msg, level = 'error')
-=======
-            logger.info(
-                "Successfully submitted Flight Declaration to the DSS %s"
-                % opint_submission_result.status
-            )
-            if amqp_connection_url:
-                submission_success_msg = "Flight Operation with ID {operation_id} submitted successfully to the DSS".format(
-                    operation_id=flight_declaration_id
-                )
-                send_operational_update_message.delay(
-                    flight_declaration_id=flight_declaration_id,
-                    message_text=submission_success_msg,
-                    level="info",
-                )
 
-            fo = FlightDeclaration.objects.get(id=flight_declaration_id)
-            # Update state of the flight operation
-            fo.state = 1
-            if amqp_connection_url:
-                submission_state_updated_msg = "Flight Operation with ID {operation_id} has a updated state: Accepted. ".format(
-                    operation_id=flight_declaration_id
-                )
-                send_operational_update_message.delay(
-                    flight_declaration_id=flight_declaration_id,
-                    message_text=submission_state_updated_msg,
-                    level="info",
-                )
-            fo.save()
-        logging.info(
-            "Details of the submission status %s" % opint_submission_result.message
-        )
->>>>>>> b36850c5
 
     else:
         logging.error(
