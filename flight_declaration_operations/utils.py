--- conflicted
+++ resolved
@@ -23,13 +23,10 @@
     """A class to covert a operational Intnet  in to GeoJSON"""
 
     def __init__(self):
-<<<<<<< HEAD
+
         self.geo_json = {"type":"FeatureCollection","features":[]}
         self.utm_zone = env.get('UTM_ZONE', '54N') # Default Zone for Switzerland
-=======
-        self.geo_json = {"type": "FeatureCollection", "features": []}
-        self.utm_zone = "54N"  # Zone for Switzerland
->>>>>>> b36850c5
+
         self.all_features = []
 
     def utm_converter(
@@ -125,7 +122,7 @@
                 time_end=Time(format="RFC3339", value=end_datetime),
             )
             all_v4d.append(volume4D)
-<<<<<<< HEAD
+
         
         return all_v4d
     
@@ -154,10 +151,7 @@
         return volume4D
 
 
-=======
-
-        return all_v4d
->>>>>>> b36850c5
+
 
     def get_geo_json_bounds(self) -> str:
         combined_features = unary_union(self.all_features)
