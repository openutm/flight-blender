--- conflicted
+++ resolved
@@ -27,15 +27,9 @@
     d_run = "1" if dry_run else "0"
     my_conformance_ops = FlightBlenderConformanceEngine()
 
-<<<<<<< HEAD
     flight_operational_intent_reference_conformant = my_conformance_ops.check_flight_operational_intent_reference_conformance(flight_declaration_id=flight_declaration_id)
     if flight_operational_intent_reference_conformant:
         logger.info("Operation with {flight_operation_id} is conformant...".format(flight_operation_id=flight_declaration_id))
-=======
-    flight_authorization_conformant = my_conformance_ops.check_flight_authorization_conformance(flight_declaration_id=flight_declaration_id)
-    if flight_authorization_conformant:
-        logger.info(f"Operation with {flight_declaration_id} is conformant...")
->>>>>>> 752cfa7d
         # Basic conformance checks passed, check telemetry conformance
         check_operation_telemetry_conformance(flight_declaration_id=flight_declaration_id, dry_run=d_run)
     else:
