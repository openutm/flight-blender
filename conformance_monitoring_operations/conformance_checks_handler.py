import logging
import os
from os import environ as env

from django.core import management
from dotenv import find_dotenv, load_dotenv

from common.database_operations import (
    FlightBlenderDatabaseReader,
    FlightBlenderDatabaseWriter,
)

from .operation_state_helper import FlightOperationStateMachine, get_status

load_dotenv(find_dotenv())

ENV_FILE = find_dotenv()
if ENV_FILE:
    load_dotenv(ENV_FILE)

logger = logging.getLogger("django")


class FlightOperationConformanceHelper:
    """
    FlightOperationConformanceHelper is a utility class that assists in managing and verifying
    state transitions for flight operations. It interacts with the database and external systems
    to ensure proper conformance monitoring and state management.
    Attributes:
        flight_declaration_id (str): The unique identifier for the flight declaration.
        database_reader (FlightBlenderDatabaseReader): Instance for reading from the database.
        flight_declaration: The flight declaration object retrieved from the database.
        database_writer (FlightBlenderDatabaseWriter): Instance for writing to the database.
        ENABLE_CONFORMANCE_MONITORING (int): Flag to enable or disable conformance monitoring.
        USSP_NETWORK_ENABLED (int): Flag to enable or disable USSP network integration.
    Methods:
        verify_operation_state_transition(original_state: int, new_state: int, event: str) -> bool:
            Verifies if a given event can trigger a valid state transition.
        manage_operation_state_transition(original_state: int, new_state: int, event: str):
            Manages state transitions for flight operations and invokes appropriate handlers.
        _handle_operation_ended(original_state: int, event: str):
            Handles the transition to the "operation ended" state and performs cleanup tasks.
        _clear_operation_from_dss():
            Clears the operation from the DSS (Distributed Spatial Services).
        _remove_conformance_monitoring_task():
            Removes the conformance monitoring task associated with the flight declaration.
        _handle_contingent_state(original_state: int, event: str):
            Handles the transition to the "contingent" state and performs associated actions.
        _handle_non_conforming_state(original_state: int, event: str):
            Handles the transition to the "non-conforming" state and updates the operational intent.
        _handle_activated_state(original_state: int, event: str):
            Handles the transition to the "activated" state and performs associated actions.
        _update_operational_intent_to_activated():
            Updates the operational intent to the "activated" state in the USSP network.
        _create_conformance_monitoring_task():
            Creates a periodic task for conformance monitoring of the flight operation.

    """

    def __init__(self, flight_declaration_id: str):
        self.flight_declaration_id = flight_declaration_id
        self.database_reader = FlightBlenderDatabaseReader()
        self.flight_declaration = self.database_reader.get_flight_declaration_by_id(flight_declaration_id=self.flight_declaration_id)
        self.database_writer = FlightBlenderDatabaseWriter()
        self.ENABLE_CONFORMANCE_MONITORING = int(os.getenv("ENABLE_CONFORMANCE_MONITORING", 0))
        self.USSP_NETWORK_ENABLED = int(env.get("USSP_NETWORK_ENABLED", 0))

    def verify_operation_state_transition(self, original_state: int, new_state: int, event: str) -> bool:
        """
        Verifies if a state transition for a flight operation is valid based on the given event.
        This method uses a state machine to simulate the transition from the original state
        to the new state triggered by the specified event. It checks if the resulting state
        matches the expected new state.
        Args:
            original_state (int): The initial state of the flight operation.
            new_state (int): The expected state after the transition.
            event (str): The event triggering the state transition.
        Returns:
            bool: True if the state transition is valid and matches the expected new state,
                  False otherwise.
        """

        my_operation_state_machine = FlightOperationStateMachine(state=original_state)
        logger.info("Current Operation State %s" % my_operation_state_machine.state)

        my_operation_state_machine.on_event(event)
        changed_state = get_status(my_operation_state_machine.state)
        if changed_state == new_state:
            return True
        else:
            # The event cannot trigger a change of state, flight state is not updated
            logger.info("State change verification failed")
            return False

    def manage_operation_state_transition(self, original_state: int, new_state: int, event: str):
        """
<<<<<<< HEAD
        This method manages the communication with DSS once a new state has been received by the POST method
        """
        if new_state == 5:  # operation has ended
            if event == "operator_confirms_ended":
                if self.USSP_NETWORK_ENABLED:
                    management.call_command(
                        "operation_ended_clear_dss",
                        flight_declaration_id=self.flight_declaration_id,
                        dry_run=0,
                    )

                if self.ENABLE_CONFORMANCE_MONITORING:
                    # Remove the conformance monitoring periodic job
                    conformance_monitoring_job = self.database_reader.get_conformance_monitoring_task(flight_declaration=self.flight_declaration)
                    if conformance_monitoring_job:
                        self.database_writer.remove_conformance_monitoring_periodic_task(conformance_monitoring_task=conformance_monitoring_job)

        elif new_state == 4:  # handle entry into contingent state
            if original_state == 2 and event in [
                "operator_initiates_contingent",
                "flight_blender_confirms_contingent",
            ]:
                # Operator activates contingent state from Activated state
                if self.USSP_NETWORK_ENABLED:
                    management.call_command(
                        "operator_declares_contingency",
                        flight_declaration_id=self.flight_declaration_id,
                        dry_run=0,
                    )

            elif original_state == 3 and event in [
                "timeout",
                "operator_confirms_contingent",
            ]:
                # Operator activates contingent state / timeout from Non-conforming state
                if self.USSP_NETWORK_ENABLED:
                    management.call_command(
                        "operator_declares_contingency",
                        flight_declaration_id=self.flight_declaration_id,
                        dry_run=0,
                    )

        elif new_state == 3:  # handle entry in non-conforming state
            if event == "ua_exits_coordinated_op_intent" and original_state in [1, 2]:
                # Enters non-conforming from Accepted
                # Command: Update / expand volumes, if DSS is present
                if self.USSP_NETWORK_ENABLED:
                    management.call_command(
                        "update_operational_intent_to_non_conforming_update_expand_volumes",
                        flight_declaration_id=self.flight_declaration_id,
                        dry_run=0,
                    )

            elif event == "ua_departs_early_late" and original_state in [1, 2]:
                # Enters non-conforming from Accepted
                # Command: declare non-conforming, no need to update volumes
                if self.USSP_NETWORK_ENABLED:
                    management.call_command(
                        "update_operational_intent_to_non_conforming",
                        flight_declaration_id=self.flight_declaration_id,
                        dry_run=0,
                    )

        elif new_state == 2:  # handle entry into activated state
            if original_state == 1 and event == "operator_activates":
                # Operator activates accepted state to Activated state
                if self.USSP_NETWORK_ENABLED:
                    management.call_command(
                        "update_operational_intent_to_activated",
                        flight_declaration_id=self.flight_declaration_id,
                        dry_run=0,
                    )
                if self.ENABLE_CONFORMANCE_MONITORING:
                    conformance_monitoring_job = self.database_writer.create_conformance_monitoring_periodic_task(
                        flight_declaration=self.flight_declaration
                    )
                    if conformance_monitoring_job:
                        logger.info(f"Created conformance monitoring job for {self.flight_declaration_id}")
                    else:
                        logger.info(
                            "Error in creating conformance monitoring job for {flight_declaration_id}".format(
                                flight_declaration_id=self.flight_declaration_id
                            )
                        )
=======
        Manages the state transition of an operation based on the original state, new state, and an event.
        This method determines the appropriate handler for the new state and invokes it to process
        the state transition. If no handler is defined for the new state, a log message is recorded.
        Args:
            original_state (int): The current state of the operation before the transition.
            new_state (int): The target state of the operation after the transition.
            event (str): The event triggering the state transition.
        Handlers:
            - 5: Calls `self._handle_operation_ended` to handle the "operation ended" state.
            - 4: Calls `self._handle_contingent_state` to handle the "contingent" state.
            - 3: Calls `self._handle_non_conforming_state` to handle the "non-conforming" state.
            - 2: Calls `self._handle_activated_state` to handle the "activated" state.
        Logs:
            Logs an informational message if no handler is defined for the given new state.
        """

        state_transition_handlers = {
            5: self._handle_operation_ended,
            4: self._handle_contingent_state,
            3: self._handle_non_conforming_state,
            2: self._handle_activated_state,
        }

        handler = state_transition_handlers.get(new_state)
        if handler:
            handler(original_state, event)
        else:
            logger.info(f"No handler defined for new state: {new_state}")

    def _handle_operation_ended(self, original_state: int, event: str):
        """
        Handles the termination of an operation based on the provided event.
        This method checks if the operation has ended and performs necessary
        cleanup tasks such as clearing the operation from the DSS (if enabled)
        and removing the conformance monitoring task (if enabled). If the event
        does not confirm the operation's end, it logs an informational message.
        Args:
            original_state (int): The original state of the operation before termination.
            event (str): The event indicating the operation's status.
        Returns:
            None
        """

        if event != "operator_confirms_ended":
            logger.info("Operation has ended, but no confirmation received")
            return

        if self.USSP_NETWORK_ENABLED:
            self._clear_operation_from_dss()

        if self.ENABLE_CONFORMANCE_MONITORING:
            self._remove_conformance_monitoring_task()

    def _clear_operation_from_dss(self):
        """
        Clears the operation from the DSS (Discovery and Synchronization Service) by invoking
        the "operation_ended_clear_dss" management command.
        This method uses the `management.call_command` function to execute the command,
        passing the `flight_declaration_id` and setting `dry_run` to 0.
        Args:
            None
        Returns:
            None
        """

        management.call_command(
            "operation_ended_clear_dss",
            flight_declaration_id=self.flight_declaration_id,
            dry_run=0,
        )

    def _remove_conformance_monitoring_task(self):
        """
        Removes the conformance monitoring task associated with the current flight declaration.
        This method retrieves the conformance monitoring task for the specified flight declaration
        from the database. If a task is found, it removes the corresponding periodic task
        using the database writer.
        Returns:
            None
        """

        conformance_monitoring_job = self.database_reader.get_conformance_monitoring_task(flight_declaration=self.flight_declaration)
        if conformance_monitoring_job:
            self.database_writer.remove_conformance_monitoring_periodic_task(conformance_monitoring_task=conformance_monitoring_job)

    def _handle_contingent_state(self, original_state: int, event: str):
        """
        Handles the contingent state transition based on the original state and the event.
        This method processes state transitions for a flight declaration in contingent scenarios.
        It validates the event against the current state and triggers the appropriate command
        if the USSP network is enabled. If the network is disabled, it logs the information.
        Args:
            original_state (int): The current state of the flight declaration. Expected values are:
                      - 2: Contingent state initiated by the operator.
                      - 3: Contingent state confirmed by the operator.
            event (str): The event triggering the state transition. Valid events depend on the original state:
                 - For state 2: "operator_initiates_contingent", "flight_blender_confirms_contingent".
                 - For state 3: "timeout", "operator_confirms_contingent".
        Behavior:
            - If the USSP network is enabled and the event is valid for the given state, it calls the
              "operator_declares_contingency" management command with the flight declaration ID.
            - If the USSP network is not enabled, it logs a message indicating that the contingency
              state handling with DSS is skipped.
        Returns:
            None
        """

        valid_events_for_state_2 = [
            "operator_initiates_contingent",
            "flight_blender_confirms_contingent",
        ]
        valid_events_for_state_3 = ["timeout", "operator_confirms_contingent"]

        if self.USSP_NETWORK_ENABLED:
            if original_state in [2, 3] and event in (valid_events_for_state_2 if original_state == 2 else valid_events_for_state_3):
                management.call_command(
                    "operator_declares_contingency",
                    flight_declaration_id=self.flight_declaration_id,
                    dry_run=0,
                )
        else:
            logger.info("USSP Network is not enabled, skipping contingency state handling with DSS")

    def _handle_non_conforming_state(self, original_state: int, event: str):
        """
        Handles non-conforming states by triggering appropriate updates to the operational intent.
        This method checks if a given event is non-conforming and if the original state is valid
        for handling non-conformance. If both conditions are met and the USSP network is enabled,
        it invokes the corresponding management command to update the operational intent.
        Args:
            original_state (int): The original state of the operation. Expected values are 1 or 2.
            event (str): The event indicating a non-conforming state. Must be a key in the
                         `non_conforming_events` dictionary.
        Raises:
            KeyError: If the event is not found in the `non_conforming_events` dictionary.
        """

        non_conforming_events = {
            "ua_exits_coordinated_op_intent": "update_operational_intent_to_non_conforming_update_expand_volumes",
            "ua_departs_early_late": "update_operational_intent_to_non_conforming",
        }

        if event in non_conforming_events and original_state in [1, 2]:
            if self.USSP_NETWORK_ENABLED:
                management.call_command(
                    non_conforming_events[event],
                    flight_declaration_id=self.flight_declaration_id,
                    dry_run=0,
                )

    def _handle_activated_state(self, original_state: int, event: str):
        """
        Handles the transition to the "activated" state for an operational intent.
        This method checks if the provided original state and event are valid for
        transitioning to the "activated" state. If valid, it performs the necessary
        actions based on the system's configuration, such as updating the operational
        intent and creating a conformance monitoring task.
        Args:
            original_state (int): The current state of the operational intent.
                                  Expected to be 1 for activation.
            event (str): The event triggering the state transition.
                         Expected to be "operator_activates".
        Returns:
            None
        """

        if original_state != 1 or event != "operator_activates":
            logger.info("Invalid state or event for activation")
            return

        if self.USSP_NETWORK_ENABLED:
            self._update_operational_intent_to_activated()

        if self.ENABLE_CONFORMANCE_MONITORING:
            self._create_conformance_monitoring_task()

    def _update_operational_intent_to_activated(self):
        """
        Updates the operational intent status to 'activated' for the current flight declaration.
        This method invokes the management command `update_operational_intent_to_activated`
        with the `flight_declaration_id` of the current instance and sets `dry_run` to 0,
        indicating that the operation should be executed.
        Args:
            None
        Returns:
            None
        """

        management.call_command(
            "update_operational_intent_to_activated",
            flight_declaration_id=self.flight_declaration_id,
            dry_run=0,
        )

    def _create_conformance_monitoring_task(self):
        """
        Creates a conformance monitoring task for the current flight declaration.
        This method interacts with the database writer to create a periodic task
        for conformance monitoring based on the flight declaration. It logs the
        success or failure of the task creation process.
        Returns:
            None
        """

        conformance_monitoring_job = self.database_writer.create_conformance_monitoring_periodic_task(flight_declaration=self.flight_declaration)
        if conformance_monitoring_job:
            logger.info(f"Created conformance monitoring job for {self.flight_declaration_id}")
        else:
            logger.info(f"Error in creating conformance monitoring job for {self.flight_declaration_id}")
>>>>>>> e7f07e69
<|MERGE_RESOLUTION|>--- conflicted
+++ resolved
@@ -94,92 +94,6 @@
 
     def manage_operation_state_transition(self, original_state: int, new_state: int, event: str):
         """
-<<<<<<< HEAD
-        This method manages the communication with DSS once a new state has been received by the POST method
-        """
-        if new_state == 5:  # operation has ended
-            if event == "operator_confirms_ended":
-                if self.USSP_NETWORK_ENABLED:
-                    management.call_command(
-                        "operation_ended_clear_dss",
-                        flight_declaration_id=self.flight_declaration_id,
-                        dry_run=0,
-                    )
-
-                if self.ENABLE_CONFORMANCE_MONITORING:
-                    # Remove the conformance monitoring periodic job
-                    conformance_monitoring_job = self.database_reader.get_conformance_monitoring_task(flight_declaration=self.flight_declaration)
-                    if conformance_monitoring_job:
-                        self.database_writer.remove_conformance_monitoring_periodic_task(conformance_monitoring_task=conformance_monitoring_job)
-
-        elif new_state == 4:  # handle entry into contingent state
-            if original_state == 2 and event in [
-                "operator_initiates_contingent",
-                "flight_blender_confirms_contingent",
-            ]:
-                # Operator activates contingent state from Activated state
-                if self.USSP_NETWORK_ENABLED:
-                    management.call_command(
-                        "operator_declares_contingency",
-                        flight_declaration_id=self.flight_declaration_id,
-                        dry_run=0,
-                    )
-
-            elif original_state == 3 and event in [
-                "timeout",
-                "operator_confirms_contingent",
-            ]:
-                # Operator activates contingent state / timeout from Non-conforming state
-                if self.USSP_NETWORK_ENABLED:
-                    management.call_command(
-                        "operator_declares_contingency",
-                        flight_declaration_id=self.flight_declaration_id,
-                        dry_run=0,
-                    )
-
-        elif new_state == 3:  # handle entry in non-conforming state
-            if event == "ua_exits_coordinated_op_intent" and original_state in [1, 2]:
-                # Enters non-conforming from Accepted
-                # Command: Update / expand volumes, if DSS is present
-                if self.USSP_NETWORK_ENABLED:
-                    management.call_command(
-                        "update_operational_intent_to_non_conforming_update_expand_volumes",
-                        flight_declaration_id=self.flight_declaration_id,
-                        dry_run=0,
-                    )
-
-            elif event == "ua_departs_early_late" and original_state in [1, 2]:
-                # Enters non-conforming from Accepted
-                # Command: declare non-conforming, no need to update volumes
-                if self.USSP_NETWORK_ENABLED:
-                    management.call_command(
-                        "update_operational_intent_to_non_conforming",
-                        flight_declaration_id=self.flight_declaration_id,
-                        dry_run=0,
-                    )
-
-        elif new_state == 2:  # handle entry into activated state
-            if original_state == 1 and event == "operator_activates":
-                # Operator activates accepted state to Activated state
-                if self.USSP_NETWORK_ENABLED:
-                    management.call_command(
-                        "update_operational_intent_to_activated",
-                        flight_declaration_id=self.flight_declaration_id,
-                        dry_run=0,
-                    )
-                if self.ENABLE_CONFORMANCE_MONITORING:
-                    conformance_monitoring_job = self.database_writer.create_conformance_monitoring_periodic_task(
-                        flight_declaration=self.flight_declaration
-                    )
-                    if conformance_monitoring_job:
-                        logger.info(f"Created conformance monitoring job for {self.flight_declaration_id}")
-                    else:
-                        logger.info(
-                            "Error in creating conformance monitoring job for {flight_declaration_id}".format(
-                                flight_declaration_id=self.flight_declaration_id
-                            )
-                        )
-=======
         Manages the state transition of an operation based on the original state, new state, and an event.
         This method determines the appropriate handler for the new state and invokes it to process
         the state transition. If no handler is defined for the new state, a log message is recorded.
@@ -388,5 +302,4 @@
         if conformance_monitoring_job:
             logger.info(f"Created conformance monitoring job for {self.flight_declaration_id}")
         else:
-            logger.info(f"Error in creating conformance monitoring job for {self.flight_declaration_id}")
->>>>>>> e7f07e69
+            logger.info(f"Error in creating conformance monitoring job for {self.flight_declaration_id}")