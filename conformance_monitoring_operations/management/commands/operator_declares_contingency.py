--- conflicted
+++ resolved
@@ -17,12 +17,7 @@
 from flight_feed_operations import flight_stream_helper
 from scd_operations.dss_scd_helper import SCDOperations
 from scd_operations.scd_data_definitions import (
-<<<<<<< HEAD
     Time,
-=======
-    ImplicitSubscriptionParameters,
-    LatLngPoint,
->>>>>>> 7f11bccc
     OperationalIntentReferenceDSSResponse,
     Polygon,
     Time,
@@ -80,13 +75,9 @@
             raise CommandError(
                 "Flight Declaration with ID {flight_declaration_id} does not exist".format(flight_declaration_id=flight_declaration_id)
             )
-<<<<<<< HEAD
         )
         current_state = flight_declaration.state
         current_state_str = OPERATION_STATES[current_state][1]
-=======
-        flight_authorization = my_database_reader.get_flight_authorization_by_flight_declaration_obj(flight_declaration=flight_declaration)
->>>>>>> 7f11bccc
         dss_operational_intent_ref_id = flight_authorization.dss_operational_intent_id
 
         r = get_redis()
@@ -148,7 +139,6 @@
                             subscription_id = s["subscription_id"]
                             break
                 # Create a new subscription to the airspace
-<<<<<<< HEAD
                 operational_update_response = (
                     my_scd_dss_helper.update_specified_operational_intent_reference(
                         subscription_id=subscription_id,
@@ -160,15 +150,6 @@
                         priority = 0,
                         current_state = current_state_str
                     )
-=======
-                operational_update_response = my_scd_dss_helper.update_specified_operational_intent_reference(
-                    subscription_id=subscription_id,
-                    operational_intent_ref_id=reference.id,
-                    extents=stored_volumes,
-                    new_state=str(contingent_state),
-                    ovn=reference.ovn,
-                    deconfliction_check=False,
->>>>>>> 7f11bccc
                 )
 
                 ## Update / expand volume
