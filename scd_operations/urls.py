--- conflicted
+++ resolved
@@ -1,21 +1,12 @@
-from django.urls import path, re_path
-
-from . import views as scd_auth_views
-
-urlpatterns = [
-    # SCD Test URLS
-<<<<<<< HEAD
-    path('v1/flights/<uuid:operation_id>', scd_auth_views.scd_auth_test),    
-    re_path('v1/clear_area_requests', scd_auth_views.scd_clear_area_request),    
-    path('v1/status', scd_auth_views.scd_test_status),      
-    path('v1/capabilities', scd_auth_views.scd_test_capabilities),    
-
-]
-=======
-    path("v1/flights/<uuid:operation_id>", scd_auth_views.SCDAuthTest),
-    re_path("v1/clear_area_requests", scd_auth_views.SCDClearAreaRequest),
-    path("v1/status", scd_auth_views.SCDTestStatus),
-    path("v1/capabilities", scd_auth_views.SCDTestCapabilities),
-]
-
->>>>>>> 7f11bccc
+from django.urls import path, re_path
+
+from . import views as scd_auth_views
+
+urlpatterns = [
+    # SCD Test URLS
+    path('v1/flights/<uuid:operation_id>', scd_auth_views.scd_auth_test),    
+    re_path('v1/clear_area_requests', scd_auth_views.scd_clear_area_request),    
+    path('v1/status', scd_auth_views.scd_test_status),      
+    path('v1/capabilities', scd_auth_views.scd_test_capabilities),    
+
+]