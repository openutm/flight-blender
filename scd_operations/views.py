--- conflicted
+++ resolved
@@ -425,38 +425,7 @@
                 priority=flight_planning_priority,
             )
             if flight_planning_submission.status == "success":
-<<<<<<< HEAD
                 # Successfully submitted to the DSS, save the operational intent in DB
-=======
-                # Successfully submitted to the DSS, save the operational intent in Redis
-                # Notify the subscribers that the operational intent has been updated
-                flight_planning_data.state = generated_operational_intent_state
-                my_scd_dss_helper.process_peer_uss_notifications(
-                    all_subscribers=flight_planning_submission.dss_response.subscribers,
-                    operational_intent_details=flight_planning_notification_payload,
-                    operational_intent_reference=flight_planning_submission.dss_response.operational_intent_reference,
-                    operational_intent_id=flight_planning_submission.operational_intent_id,
-                )
-
-                operational_intent_full_details = OperationalIntentStorage(
-                    bounds=view_r_bounds,
-                    start_time=scd_test_data.intended_flight.basic_information.area[0].time_start.value,
-                    end_time=scd_test_data.intended_flight.basic_information.area[0].time_end.value,
-                    alt_max=50,
-                    alt_min=25,
-                    success_response=flight_planning_submission.dss_response,
-                    operational_intent_details=flight_planning_data,
-                )
-                # Store flight DSS response and operational intent reference
-                flight_opint = FLIGHT_OPINT_KEY + operation_id_str
-                logger.info(f"Flight with operational intent id {operation_id_str} created")
-                r.set(flight_opint, json.dumps(asdict(operational_intent_full_details)))
-                r.expire(name=flight_opint, time=opint_subscription_end_time)
-
-                # End store flight DSS
-                planned_test_injection_response.operational_intent_id = flight_planning_submission.operational_intent_id
-                # Create a flight declaration with operation id
->>>>>>> 752cfa7d
                 volumes_to_store = OperationalIntentStorageVolumes(volumes=scd_test_data.intended_flight.basic_information.area)
 
                 flight_declaration_creation_payload = FlightDeclarationCreationPayload(
