--- conflicted
+++ resolved
@@ -498,11 +498,6 @@
             opint_id = op_int_detail["success_response"]["operational_intent_reference"]["id"]
             ovn_opint = {"ovn_id": ovn, "opint_id": opint_id}
             logger.info("Deleting operational intent {opint_id} with ovn {ovn_id}".format(**ovn_opint))
-<<<<<<< HEAD
-            deletion_response = my_scd_dss_helper.delete_operational_intent(dss_operational_intent_ref_id=opint_id, ovn=ovn)            
-            r.delete(op_int_details_key)
-            my_database_writer.delete_flight_declaration(flight_declaration_id=operation_id_str)
-=======
             deletion_response = my_scd_dss_helper.delete_operational_intent(dss_operational_intent_ref_id=opint_id, ovn=ovn)
             if deletion_response.status == 200:
                 logger.info("Success in deleting operational intent {opint_id} with ovn {ovn_id}".format(**ovn_opint))
@@ -513,7 +508,6 @@
                 logger.info("Failed to delete operational intent {opint_id} with ovn {ovn_id}".format(**ovn_opint))
                 logger.error(deletion_response.text)
                 flight_planning_deletion_response = flight_planning_deletion_failure_response
->>>>>>> 815c425b
 
         else:
             flight_planning_deletion_response = flight_planning_deletion_failure_response
