<<<<<<< HEAD
from .scd_data_definitions import (
    TestInjectionResult,
    Volume4D,
    TestInjectionResultState,
)
import json
from rid_operations import rtree_helper
=======
import json
from typing import List

>>>>>>> 7f11bccc
from auth_helper.common import get_redis
from rid_operations import rtree_helper

from .dss_scd_helper import OperationalIntentReferenceHelper, VolumesConverter
from .scd_data_definitions import TestInjectionResult, Volume4D

# Set the responses to be used
failed_test_injection_response = TestInjectionResult(
    result=TestInjectionResultState.Failed,
    notes="Processing of operational intent has failed",
    operational_intent_id="",
)
rejected_test_injection_response = TestInjectionResult(
    result=TestInjectionResultState.Rejected,
    notes="An existing operational intent already exists and conflicts in space and time",
    operational_intent_id="",
)
planned_test_injection_response = TestInjectionResult(
    result=TestInjectionResultState.Planned,
    notes="Successfully created operational intent in the DSS",
    operational_intent_id="",
)
conflict_with_flight_test_injection_response = TestInjectionResult(
    result=TestInjectionResultState.ConflictWithFlight,
    notes="Processing of operational intent has failed, flight not deconflicted",
    operational_intent_id="",
)
ready_to_fly_injection_response = TestInjectionResult(
    result=TestInjectionResultState.ReadyToFly,
    notes="Processing of operational intent succeeded, flight is activated",
    operational_intent_id="",
)


class SCDTestHarnessHelper:
    """This class is used in the SCD Test harness to include transformations"""

    def __init__(self):
        self.my_operational_intent_helper = OperationalIntentReferenceHelper()
        self.r = get_redis()
        self.my_volumes_converter = VolumesConverter()
<<<<<<< HEAD
        self.my_operational_intent_comparator = (
            rtree_helper.OperationalIntentComparisonFactory()
        )
=======
        self.my_operational_intent_comparator = rtree_helper.OperationalIntentComparisonFactory()
>>>>>>> 7f11bccc

    def check_if_same_flight_id_exists(self, operation_id: str) -> bool:
        r = get_redis()
        flight_opint = "flight_opint." + operation_id
        if r.exists(flight_opint):
            return True
        else:
            return False

    def check_if_same_operational_intent_exists_in_blender(self, volumes: List[Volume4D]) -> bool:
        all_checks: List[bool] = []
        self.my_volumes_converter.convert_volumes_to_geojson(volumes=volumes)
        polygon_to_check = self.my_volumes_converter.get_minimum_rotated_rectangle()

        # Get the volume to check
        all_opints = self.r.keys(pattern="flight_opint.*")
        for flight_opint in all_opints:
            stored_opint_volumes_converter = VolumesConverter()
            op_int_details_raw = self.r.get(flight_opint)
            op_int_details = json.loads(op_int_details_raw)

            reference_full = op_int_details["success_response"]["operational_intent_reference"]
            details_full = op_int_details["operational_intent_details"]
            # Load existing opint details
            operational_intent_reference = self.my_operational_intent_helper.parse_operational_intent_reference_from_dss(
                operational_intent_reference=reference_full
            )
            stored_priority = details_full["priority"]
            stored_off_nominal_volumes = details_full["off_nominal_volumes"]
            operational_intent_details = self.my_operational_intent_helper.parse_operational_intent_details(
                operational_intent_details=details_full,
                priority=stored_priority,
                off_nominal_volumes=stored_off_nominal_volumes,
            )
            stored_volumes = operational_intent_details.volumes
            stored_opint_volumes_converter.convert_volumes_to_geojson(volumes=stored_volumes)
            stored_volume_polygon = stored_opint_volumes_converter.get_minimum_rotated_rectangle()
            are_polygons_same = self.my_operational_intent_comparator.check_volume_geometry_same(
                polygon_a=polygon_to_check, polygon_b=stored_volume_polygon
            )
            # Check if start and end times are equal
            # Check if altitude is equal
            all_checks.append(are_polygons_same)

<<<<<<< HEAD
        return all(all_checks)

=======
        return all(all_checks)
>>>>>>> 7f11bccc
<|MERGE_RESOLUTION|>--- conflicted
+++ resolved
@@ -1,4 +1,3 @@
-<<<<<<< HEAD
 from .scd_data_definitions import (
     TestInjectionResult,
     Volume4D,
@@ -6,11 +5,6 @@
 )
 import json
 from rid_operations import rtree_helper
-=======
-import json
-from typing import List
-
->>>>>>> 7f11bccc
 from auth_helper.common import get_redis
 from rid_operations import rtree_helper
 
@@ -52,13 +46,9 @@
         self.my_operational_intent_helper = OperationalIntentReferenceHelper()
         self.r = get_redis()
         self.my_volumes_converter = VolumesConverter()
-<<<<<<< HEAD
         self.my_operational_intent_comparator = (
             rtree_helper.OperationalIntentComparisonFactory()
         )
-=======
-        self.my_operational_intent_comparator = rtree_helper.OperationalIntentComparisonFactory()
->>>>>>> 7f11bccc
 
     def check_if_same_flight_id_exists(self, operation_id: str) -> bool:
         r = get_redis()
@@ -103,9 +93,5 @@
             # Check if altitude is equal
             all_checks.append(are_polygons_same)
 
-<<<<<<< HEAD
         return all(all_checks)
 
-=======
-        return all(all_checks)
->>>>>>> 7f11bccc
